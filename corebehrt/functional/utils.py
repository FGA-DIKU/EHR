""" Random utils, should be structered later """

import pandas as pd
from datetime import datetime
from typing import Union, List, Tuple, Callable

# New stuff
import dask.dataframe as dd
import logging

logger = logging.getLogger(__name__)
import random

# New stuff
import dask.dataframe as dd
from corebehrt.functional.load import load_pids
import logging

logger = logging.getLogger(__name__)
import random


def normalize_segments(x: Union[pd.Series, pd.DataFrame, list, dict]):
    if isinstance(x, pd.Series):
        return normalize_segments_series(x)
    elif isinstance(x, pd.DataFrame):
        return normalize_segments_df(x)
    elif isinstance(x, list):
        return normalize_segments_list(x)
    elif isinstance(x, dict):
        return normalize_segments_dict(x)
    else:
        raise TypeError(
            "Invalid type for x, only pd.DataFrame, list, and dict are supported."
        )


def normalize_segments_df(df: pd.DataFrame) -> pd.DataFrame:
    return df.groupby("PID")["segment"].transform(
        lambda x: normalize_segments_series(x)
    )


def normalize_segments_series(series: pd.Series) -> pd.Series:
    # Convert to string to ensure consistent types and avoid warnings
    series = series.astype(str)
    return series.factorize(use_na_sentinel=False)[0]


def normalize_segments_list(segments: list) -> list:
    segment_set = sorted(set(segments))
    correct_segments = list(range(len(segment_set)))
    converter = {k: v for (k, v) in zip(segment_set, correct_segments)}

    return [converter[segment] for segment in segments]


def normalize_segments_dict(features: dict) -> dict:
    for idx, segments in enumerate(features["segment"]):
        features["segment"][idx] = normalize_segments_list(segments)
    return features


def get_background_length(features: dict, vocabulary) -> int:
    """Get the length of the background sentence, first SEP token included."""
    background_tokens = set([v for k, v in vocabulary.items() if k.startswith("BG_")])
    example_concepts = features["concept"][
        0
    ]  # Assume that all patients have the same background length
    background_length = len(set(example_concepts) & background_tokens)

    return background_length + 2  # +2 for [CLS] and [SEP] tokens


def get_background_length_dd(features: dd.DataFrame, vocabulary) -> int:
<<<<<<< HEAD
    """Get the length of the background sentence"""
    background_tokens = set([v for k, v in vocabulary.items() if k.startswith("BG_") or k.startswith("[")])
=======
    """Get the length of the background sentence, first SEP token included."""
    background_tokens = set([v for k, v in vocabulary.items() if k.startswith("BG_")])
>>>>>>> f6c09a2d
    first_pid_value = features["PID"].compute().iloc[0]
    first_pid = features[features["PID"] == first_pid_value]
    all_concepts_first_pid = first_pid["concept"].compute().tolist()
    background_length = len(set(all_concepts_first_pid) & background_tokens)

<<<<<<< HEAD
    return background_length
=======
    return background_length + 2  # +2 for [CLS] and [SEP] tokens
>>>>>>> f6c09a2d


def get_abspos_from_origin_point(
    timestamps: Union[pd.Series, List[datetime]], origin_point: datetime
) -> Union[pd.Series, List[float]]:
    """Get the absolute position in hours from the origin point"""
    if isinstance(timestamps, pd.Series):
        if len(timestamps) == 0:
            return pd.Series([])
        return (timestamps - origin_point).dt.total_seconds() / 60 / 60
    elif isinstance(timestamps, list):
        return [
            (timestamp - origin_point).total_seconds() / 60 / 60
            for timestamp in timestamps
        ]
    else:
        raise TypeError(
            "Invalid type for timestamps, only pd.Series and list are supported."
        )


def get_time_difference(now: pd.Series, then: pd.Series) -> pd.Series:
    """Get the time difference in hours"""
    if len(now) == 0:
        return pd.Series([])
    return (now - then).dt.days / 365.25


def convert_df_to_feature_dict(concepts: pd.DataFrame) -> Tuple[dict, list]:
    return (
        concepts.groupby("PID").agg(list).to_dict("list"),
        concepts["PID"].sort_values().unique().tolist(),
    )


<<<<<<< HEAD
def filter_table_by_pids(df: pd.DataFrame, pids: List[str]) -> pd.DataFrame:
    """
    Assumes that the table has a column named PID.
    Returns a new table with only the rows that have a PID in pids
    """
    return df[df.PID.isin(set(pids))]

def exclude_pids(data: dd.DataFrame, pids_to_exclude: List[str]) -> dd.DataFrame:
    """Excludes pids from data."""
    return data[~data["PID"].isin(set(pids_to_exclude))]

def remove_missing_timestamps(df: pd.DataFrame) -> pd.DataFrame:
    """
    Assumes that the table has a column named TIMESTAMP.
    Returns a new table with only the rows that have a TIMESTAMP.
    """
    return df[df.TIMESTAMP.notna()]


def get_first_event_by_pid(df: pd.DataFrame, timestamp_column: str) -> pd.DataFrame:
    """
    Assumes that the table has a column named PID and abspos.
    Get the first event for each PID in the table.
    """
    return df.groupby("PID")[timestamp_column].min()

def select_random_subset(data: dd.DataFrame, n: int) -> dd.DataFrame:
    """
    Assumes that the table has a column named PID.
    Returns a new table with a random subset of n PIDs.
    """
=======
def select_data_by_pids(data: dd.DataFrame, pids: List[int]) -> dd.DataFrame:
    missing_pids = set(pids) - set(data["PID"].unique().compute())
    if missing_pids:
        logger.info(f"{len(missing_pids)} PIDs are not in the data.")
    return data[data["PID"].isin(pids)]


def exclude_pids(data: dd.DataFrame, pids_path: Union[None, str]) -> dd.DataFrame:
    if pids_path is not None:
        excluded_pids = load_pids(pids_path)
        data = data[~data["PID"].isin(excluded_pids)]
        return data
    else:
        return data


def select_random_subset(data: dd.DataFrame, n: int) -> dd.DataFrame:
>>>>>>> f6c09a2d
    if n >= len(data):
        return data
    pids = data["PID"].unique().compute().tolist()
    random.seed(42)
    random.shuffle(pids)
    pids = pids[:n]
<<<<<<< HEAD
    return filter_table_by_pids(data, pids)

def truncate_patient(patient: pd.DataFrame, background_length: 
    int, max_len: int, sep_token: str) -> pd.DataFrame:
    """
    Assumes patient is pd.DataFrame.
    Truncate patient to max_len, keeping background.
    """
    if len(patient["concept"]) <= max_len:
        return patient

    truncation_length = max_len - background_length
    if patient["concept"].iloc[-truncation_length] == sep_token:
        truncation_length -= 1

    truncated_patient = pd.concat([patient.iloc[:background_length], patient.iloc[-truncation_length:]], ignore_index=True)

    return truncated_patient


def truncate_data(data: dd.DataFrame, max_len:int, vocabulary: dict, truncate_function: Callable = truncate_patient) -> dd.DataFrame:
    """
    Assumes table has a column named PID.
    Truncate the data to max_len. CLS and SEP tokens are kept if present.
    Uses truncate_patient as default truncate function.
    """
    background_length = get_background_length_dd(data, vocabulary)

    truncated_data = data.groupby("PID")[list(data.columns)].apply(
        lambda x: truncate_function(x, background_length, max_len, vocabulary.get("[SEP]")),
        meta={col: dtype for col, dtype in data.dtypes.items()},
    ).reset_index(drop=True)
    
    return truncated_data

def get_gender_token(gender: str, vocabulary: dict) -> int:
    """
    Retrieves the token for the specified gender from the vocabulary.
    Assumes that the gender starts with BG_GENDER_.
    """
    gender_key = f"BG_GENDER_{gender}"
    try:
        return vocabulary[gender_key]
    except KeyError:
        raise ValueError(f"No gender token found in vocabulary. Searched for {gender_key}")

def get_pids(data: dd.DataFrame) -> List[str]:
    """Get unique pids from data."""
    return data['PID'].unique().compute().tolist()
=======
    return select_data_by_pids(data, pids)
>>>>>>> f6c09a2d
<|MERGE_RESOLUTION|>--- conflicted
+++ resolved
@@ -29,6 +29,8 @@
         return normalize_segments_list(x)
     elif isinstance(x, dict):
         return normalize_segments_dict(x)
+    elif isinstance(x, dd.DataFrame):
+        return normalize_segments_dask(x)
     else:
         raise TypeError(
             "Invalid type for x, only pd.DataFrame, list, and dict are supported."
@@ -40,6 +42,16 @@
         lambda x: normalize_segments_series(x)
     )
 
+
+def normalize_segments_dask(df: dd.DataFrame) -> dd.DataFrame:
+    def normalize_group(partition):
+        partition["segment"] = partition.groupby("PID")["segment"].transform(
+            normalize_segments_series
+        )
+        return partition
+
+    normalized_df = df.map_partitions(normalize_group, meta=df)
+    return normalized_df
 
 def normalize_segments_series(series: pd.Series) -> pd.Series:
     # Convert to string to ensure consistent types and avoid warnings
@@ -73,23 +85,14 @@
 
 
 def get_background_length_dd(features: dd.DataFrame, vocabulary) -> int:
-<<<<<<< HEAD
-    """Get the length of the background sentence"""
-    background_tokens = set([v for k, v in vocabulary.items() if k.startswith("BG_") or k.startswith("[")])
-=======
     """Get the length of the background sentence, first SEP token included."""
     background_tokens = set([v for k, v in vocabulary.items() if k.startswith("BG_")])
->>>>>>> f6c09a2d
     first_pid_value = features["PID"].compute().iloc[0]
     first_pid = features[features["PID"] == first_pid_value]
     all_concepts_first_pid = first_pid["concept"].compute().tolist()
     background_length = len(set(all_concepts_first_pid) & background_tokens)
 
-<<<<<<< HEAD
-    return background_length
-=======
     return background_length + 2  # +2 for [CLS] and [SEP] tokens
->>>>>>> f6c09a2d
 
 
 def get_abspos_from_origin_point(
@@ -125,7 +128,6 @@
     )
 
 
-<<<<<<< HEAD
 def filter_table_by_pids(df: pd.DataFrame, pids: List[str]) -> pd.DataFrame:
     """
     Assumes that the table has a column named PID.
@@ -135,6 +137,8 @@
 
 def exclude_pids(data: dd.DataFrame, pids_to_exclude: List[str]) -> dd.DataFrame:
     """Excludes pids from data."""
+    if not pids_to_exclude:
+        return data
     return data[~data["PID"].isin(set(pids_to_exclude))]
 
 def remove_missing_timestamps(df: pd.DataFrame) -> pd.DataFrame:
@@ -157,32 +161,12 @@
     Assumes that the table has a column named PID.
     Returns a new table with a random subset of n PIDs.
     """
-=======
-def select_data_by_pids(data: dd.DataFrame, pids: List[int]) -> dd.DataFrame:
-    missing_pids = set(pids) - set(data["PID"].unique().compute())
-    if missing_pids:
-        logger.info(f"{len(missing_pids)} PIDs are not in the data.")
-    return data[data["PID"].isin(pids)]
-
-
-def exclude_pids(data: dd.DataFrame, pids_path: Union[None, str]) -> dd.DataFrame:
-    if pids_path is not None:
-        excluded_pids = load_pids(pids_path)
-        data = data[~data["PID"].isin(excluded_pids)]
-        return data
-    else:
-        return data
-
-
-def select_random_subset(data: dd.DataFrame, n: int) -> dd.DataFrame:
->>>>>>> f6c09a2d
     if n >= len(data):
         return data
     pids = data["PID"].unique().compute().tolist()
     random.seed(42)
     random.shuffle(pids)
     pids = pids[:n]
-<<<<<<< HEAD
     return filter_table_by_pids(data, pids)
 
 def truncate_patient(patient: pd.DataFrame, background_length: 
@@ -232,6 +216,3 @@
 def get_pids(data: dd.DataFrame) -> List[str]:
     """Get unique pids from data."""
     return data['PID'].unique().compute().tolist()
-=======
-    return select_data_by_pids(data, pids)
->>>>>>> f6c09a2d
