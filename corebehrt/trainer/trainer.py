import os
from collections import namedtuple

import torch
import yaml
from torch.utils.data import DataLoader, Dataset

from corebehrt.common.config import Config, instantiate_class
from corebehrt.common.constants import DEFAULT_NUM_WORKERS
from corebehrt.functional.trainer_utils import bucketed_dynamic_padding
from corebehrt.trainer.utils import (
    get_tqdm,
    save_curves,
    save_metrics_to_csv,
    save_predictions,
)

yaml.add_representer(Config, lambda dumper, data: data.yaml_repr(dumper))

BEST_MODEL_ID = 999  # For backwards compatibility
DEFAULT_CHECKPOINT_FREQUENCY = 100


class EHRTrainer:
    def __init__(
        self,
        model: torch.nn.Module,
        train_dataset: Dataset = None,
        test_dataset: Dataset = None,
        val_dataset: Dataset = None,
        optimizer: torch.optim.Optimizer = None,
        scheduler: torch.optim.lr_scheduler.StepLR = None,
        metrics: dict = {},
        args: dict = {},
        sampler: callable = None,
        cfg=None,
        logger=None,
        run=None,
        accumulate_logits: bool = False,
        run_folder: str = None,
        last_epoch: int = None,
    ):

        self._initialize_basic_attributes(
            model,
            train_dataset,
            test_dataset,
            val_dataset,
            optimizer,
            scheduler,
            metrics,
            sampler,
            cfg,
            run,
            accumulate_logits,
            last_epoch,
        )
        self._set_default_args(args)
        self.logger = logger
        self.run_folder = run_folder or cfg.paths.model
        self.log("Initialize metrics")
        self.metrics = (
            {k: instantiate_class(v) for k, v in metrics.items()} if metrics else {}
        )
        self._compile_model()
        self._initialize_early_stopping()

    def _initialize_basic_attributes(
        self,
        model,
        train_dataset,
        test_dataset,
        val_dataset,
        optimizer,
        scheduler,
        metrics,
        sampler,
        cfg,
        run,
        accumulate_logits,
        last_epoch,
    ):
        self.device = (
            torch.device("cuda") if torch.cuda.is_available() else torch.device("cpu")
        )
        self.model = model.to(self.device)
        self.train_dataset = train_dataset
        self.test_dataset = test_dataset
        self.val_dataset = val_dataset
        self.optimizer = optimizer
        self.scheduler = scheduler
        self.metrics = (
            {k: instantiate_class(v) for k, v in metrics.items()} if metrics else {}
        )
        self.sampler = sampler
        self.cfg = cfg
        self.run = run
        self.accumulate_logits = accumulate_logits
        self.continue_epoch = last_epoch + 1 if last_epoch is not None else 0

    def _set_default_args(self, args):
        default_args = {
            "save_every_k_steps": float("inf"),
            "collate_fn": bucketed_dynamic_padding,
        }
        self.args = {**default_args, **args}
        if not (self.args["effective_batch_size"] % self.args["batch_size"] == 0):
            raise ValueError("effective_batch_size must be a multiple of batch_size")

    def _initialize_early_stopping(self):
        early_stopping = self.cfg.trainer_args.get("early_stopping", False)
        self.early_stopping = True if early_stopping else False
        self.early_stopping_patience = (
            early_stopping if early_stopping else 1000
        )  # Set patience parameter, for example, to 10 epochs.
        self.early_stopping_counter = (
            0  # Counter to keep track of epochs since last best val loss
        )
        self.stop_training = False
        # Get the metric to use for early stopping from the config
        self.stopping_metric = self.cfg.trainer_args.get("stopping_metric", "val_loss")
        self.log(
            f"Early stopping: {self.early_stopping} with patience {self.early_stopping_patience} and metric {self.stopping_metric}"
        )

    def _compile_model(self):
<<<<<<< HEAD
        if (
            torch.cuda.is_available()
            and hasattr(torch, "compile")
            and self.cfg.trainer_args.get("compile", True)
        ):
=======
        if torch.cuda.is_available() and hasattr(torch, "compile"):
>>>>>>> 649a5464
            try:
                # Use a more conservative backend
                self.model = torch.compile(self.model, backend="inductor")
                self.log("Model successfully compiled")
            except Exception as e:
                self.log(
                    f"Failed to compile model: {e}. Continuing with uncompiled model."
                )

    def train(self, **kwargs):
        self.log(f"Torch version {torch.__version__}")
        self._update_attributes(**kwargs)

        self.accumulation_steps: int = (
            self.args["effective_batch_size"] // self.args["batch_size"]
        )
        dataloader = self.setup_training()
        self.log("Test validation before starting training")
        self.validate_and_log(0, [0], dataloader)

        for epoch in range(self.continue_epoch, self.args["epochs"]):
            self._train_epoch(epoch, dataloader)
            if self.stop_training:
                break

    def _train_epoch(self, epoch: int, dataloader: DataLoader) -> None:
        train_loop = get_tqdm(dataloader)
        train_loop.set_description(f"Train {epoch}")
        epoch_loss = []
        step_loss = 0

        for i, batch in enumerate(train_loop):
            step_loss += self._train_step(batch).item()
            if (i + 1) % self.accumulation_steps == 0:
                self._clip_gradients()
                self._update_and_log(step_loss, train_loop, epoch_loss)
                step_loss = 0
            if self.cfg.trainer_args.get("log_gpu", False):
                if (i % 500 == 0) and torch.cuda.is_available():
                    self.run_log_gpu()
        self.validate_and_log(epoch, epoch_loss, train_loop)

    def _clip_gradients(self):
        # Then clip them if needed
        if self.cfg.trainer_args.get("gradient_clip", False):
            torch.nn.utils.clip_grad_norm_(
                self.model.parameters(),
                max_norm=self.cfg.trainer_args.gradient_clip.get("max_norm", 1.0),
            )

    def _train_step(self, batch: dict):
        self.optimizer.zero_grad()
        self.batch_to_device(batch)

        outputs = self.model(batch)
        unscaled_loss = outputs.loss
        unscaled_loss.backward()

        return unscaled_loss

    def _update_and_log(self, step_loss, train_loop, epoch_loss):
        """Updates the model and logs the loss"""
        self.optimizer.step()

        if self.scheduler is not None:
            self.scheduler.step()
        train_loop.set_postfix(loss=step_loss / self.accumulation_steps)
        epoch_loss.append(step_loss / self.accumulation_steps)

        if self.args["info"]:
            for param_group in self.optimizer.param_groups:
                current_lr = param_group["lr"]
                self.run_log("Learning Rate", current_lr)
                break
        self.run_log("Train loss", step_loss / self.accumulation_steps)

    def validate_and_log(
        self, epoch: int, epoch_loss: float, train_loop: DataLoader
    ) -> None:
        val_loss, val_metrics = self._evaluate(epoch, mode="val")
        _, test_metrics = self._evaluate(epoch, mode="test")
        if epoch == 1:  # for testing purposes/if first epoch is best
            self._save_checkpoint(
                epoch,
                train_loss=epoch_loss,
                val_loss=val_loss,
                val_metrics=val_metrics,
                test_metrics=test_metrics,
                final_step_loss=epoch_loss[-1],
                best_model=True,
            )
        if self._should_stop_early(
            epoch, val_loss, epoch_loss, val_metrics, test_metrics
        ):
            return
        self._save_checkpoint_conditionally(
            epoch, epoch_loss, val_loss, val_metrics, test_metrics
        )
        self._self_log_results(
            epoch, val_loss, val_metrics, epoch_loss, len(train_loop)
        )

    def _save_checkpoint_conditionally(
        self,
        epoch: int,
        epoch_loss: float,
        val_loss: float,
        val_metrics,
        test_metrics: dict,
    ) -> None:
        should_save = (
            epoch % self.args.get("checkpoint_frequency", DEFAULT_CHECKPOINT_FREQUENCY)
            == 0
        )
        if should_save:
            self._save_checkpoint(
                epoch,
                train_loss=epoch_loss,
                val_loss=val_loss,
                val_metrics=val_metrics,
                test_metrics=test_metrics,
                final_step_loss=epoch_loss[-1],
                best_model=True,
            )

    def _self_log_results(
        self,
        epoch: int,
        val_loss: float,
        val_metrics: dict,
        epoch_loss: float,
        len_train_loop: int,
    ) -> None:
        for k, v in val_metrics.items():
            self.run_log(name=k, value=v)
        self.run_log(name="Val loss", value=val_loss)
        self.log(
            f"Epoch {epoch} train loss: {sum(epoch_loss) / (len_train_loop / self.accumulation_steps)}"
        )
        self.log(f"Epoch {epoch} val loss: {val_loss}")
        self.log(f"Epoch {epoch} metrics: {val_metrics}\n")

    def _should_stop_early(
        self,
        epoch,
        val_loss: float,
        epoch_loss: float,
        val_metrics: dict,
        test_metrics: dict = {},
    ) -> bool:
        if not self.early_stopping:
            return False
        # Get the current value of the metric
        current_metric_value = val_metrics.get(self.stopping_metric, val_loss)
        self._initialize_best_metric_value(current_metric_value)
        if self._is_improvement(current_metric_value):
            self.best_metric_value = current_metric_value
            self.early_stopping_counter = 0
            self._save_checkpoint(
                epoch,
                train_loss=epoch_loss,
                val_loss=val_loss,
                val_metrics=val_metrics,
                test_metrics=test_metrics,
                final_step_loss=epoch_loss[-1],
                best_model=True,
            )
            return False
        else:
            self.early_stopping_counter += 1
            if self.early_stopping_counter >= self.early_stopping_patience:
                self.log("Early stopping triggered!")
                self.stop_training = True
                return True
        return False

    def _is_improvement(self, current_metric_value):
        """Returns True if the current metric value is an improvement over the best metric value"""
        if self.stopping_metric == "val_loss":
            return current_metric_value < self.best_metric_value
        else:
            return current_metric_value > self.best_metric_value

    def _initialize_best_metric_value(self, current_metric_value: float) -> None:
        if not hasattr(self, "best_metric_value"):
            self.best_metric_value = current_metric_value

    def setup_training(self) -> DataLoader:
        """Sets up the training dataloader and returns it"""
        self.model.train()
        self.save_setup()
        dataloader = self.get_dataloader(self.train_dataset, mode="train")
        return dataloader

    def _evaluate(self, epoch: int, mode="val") -> tuple:
        """Returns the validation/test loss and metrics"""
        if mode == "val":
            if self.val_dataset is None:
                self.log("No validation dataset provided")
                return None, None
            dataloader = self.get_dataloader(self.val_dataset, mode="val")
        elif mode == "test":
            if self.test_dataset is None:
                self.log("No test dataset provided")
                return None, None
            dataloader = self.get_dataloader(self.test_dataset, mode="test")
        else:
            raise ValueError(f"Mode {mode} not supported. Use 'val' or 'test'")

        self.model.eval()
        loop = get_tqdm(dataloader)
        loop.set_description(mode)
        loss = 0

        # Keep everything on GPU until the end
        all_logits = []
        all_targets = []
        metric_values = {name: [] for name in self.metrics}

        with torch.no_grad():
            for batch in loop:
                self.batch_to_device(batch)
                outputs = self.model(batch)
                loss += outputs.loss.item()

                if self.accumulate_logits:
                    all_logits.append(outputs.logits)  # Keep on GPU
                    all_targets.append(batch["target"])  # Keep on GPU
                else:
                    for name, func in self.metrics.items():
                        metric_values[name].append(func(outputs, batch))

        if self.accumulate_logits:
            # Concatenate on GPU
            logits = torch.cat(all_logits)
            targets = torch.cat(all_targets)
            # Only move to CPU when saving
            metric_values = self.process_binary_classification_results(
                logits, targets, epoch, mode=mode
            )
        else:
            # Handle both tensor and float metrics
            metric_values = {
                name: (
                    torch.stack(values).mean().cpu().item()
                    if torch.is_tensor(values[0])
                    else sum(values) / len(values)
                )
                for name, values in metric_values.items()
            }

        self.model.train()
        return loss / len(loop), metric_values

    def process_binary_classification_results(
        self, logits: list, targets: list, epoch: int, mode="val"
    ) -> dict:
        """Process results specifically for binary classification."""
        batch = {"target": targets}
        outputs = namedtuple("Outputs", ["logits"])(logits)
        metrics = {}
        for name, func in self.metrics.items():
            v = func(outputs, batch)
            self.log(f"{name}: {v}")
            metrics[name] = v
        save_curves(self.run_folder, logits, targets, epoch, mode)
        save_metrics_to_csv(self.run_folder, metrics, epoch, mode)
        save_curves(self.run_folder, logits, targets, BEST_MODEL_ID, mode)
        save_metrics_to_csv(
            self.run_folder, metrics, BEST_MODEL_ID, mode
        )  # For compatibility / best model
        save_predictions(self.run_folder, logits, targets, BEST_MODEL_ID, mode)
        return metrics

    def get_dataloader(self, dataset, mode) -> DataLoader:
        """Returns a dataloader for the dataset"""
        if mode == "val":
            batchsize = self.args.get("val_batch_size", self.args["batch_size"])
        elif mode == "test":
            batchsize = self.args.get("test_batch_size", self.args["batch_size"])
        else:
            batchsize = self.args["batch_size"]
        cuda_kwargs = (
            {
                "pin_memory": self.cfg.trainer_args.get("pin_memory", True),
                "pin_memory_device": str(self.device),
                "persistent_workers": self.cfg.trainer_args.get(
                    "persistent_workers", True
                ),
            }
            if torch.cuda.is_available()
            else {}
        )

        return DataLoader(
            dataset,
            batch_size=batchsize,
            shuffle=False,
            collate_fn=self.args["collate_fn"],
            num_workers=self.cfg.trainer_args.get("num_workers", DEFAULT_NUM_WORKERS),
            **cuda_kwargs,
        )

    def batch_to_device(self, batch: dict) -> None:
        """Moves a batch to the device in-place"""
        for key, value in batch.items():
            batch[key] = value.to(self.device, non_blocking=True)

    def log(self, message: str) -> None:
        """Logs a message to the logger and stdout"""
        if self.logger:
            self.logger.info(message)
        else:
            print(message)

    def run_log(self, name, value):
        if self.run is not None:
            self.run.log_metric(name=name, value=value)
        else:
            self.log(f"{name}: {value}")

    def run_log_gpu(self):
        """Logs the GPU memory usage to the run"""
        memory_allocated = torch.cuda.memory_allocated(device=self.device) / 1e9
        max_memory_reserved = torch.cuda.max_memory_reserved(device=self.device) / 1e9
        memory_cached = torch.cuda.memory_reserved(device=self.device) / 1e9
        self.run_log(
            name="GPU Memory",
            value=memory_allocated,
        )
        self.run_log(
            name="GPU Max Memory",
            value=max_memory_reserved,
        )
        self.run_log(
            name="GPU Cached Memory",
            value=memory_cached,
        )

    def save_setup(self) -> None:
        """Saves the config and model config"""
        self.model.config.save_pretrained(self.run_folder)
        with open(os.path.join(self.run_folder, "pretrain_config.yaml"), "w") as file:
            yaml.dump(self.cfg.to_dict(), file)

    def _save_checkpoint(self, epoch: int, best_model=False, **kwargs) -> None:
        """Saves a checkpoint. Model with optimizer and scheduler if available."""
        # Model/training specific
        id = epoch if not best_model else BEST_MODEL_ID
        os.makedirs(os.path.join(self.run_folder, "checkpoints"), exist_ok=True)
        checkpoint_name = os.path.join(
            self.run_folder, "checkpoints", f"checkpoint_epoch{id}_end.pt"
        )
        model_state_dict = self.model.state_dict()
        model_state_dict = self._remove_compile_prefix(model_state_dict)
        torch.save(
            {
                "epoch": epoch,
                "model_state_dict": model_state_dict,
                "optimizer_state_dict": self.optimizer.state_dict(),
                "scheduler_state_dict": (
                    self.scheduler.state_dict() if self.scheduler is not None else None
                ),
                **kwargs,
            },
            checkpoint_name,
        )

    def _remove_compile_prefix(self, state_dict: dict) -> dict:
        """Remove _orig_mod prefix from keys if present. This is needed if the model was compiled with torch.compile."""
        # Only process if at least one key has the prefix
        if any("_orig_mod." in k for k in state_dict):
            return {k.replace("_orig_mod.", ""): v for k, v in state_dict.items()}
        return state_dict

    def _update_attributes(self, **kwargs):
        for key, value in kwargs.items():
            if key == "args":
                self.args = {**self.args, **value}
            else:
                setattr(self, key, value)<|MERGE_RESOLUTION|>--- conflicted
+++ resolved
@@ -124,15 +124,11 @@
         )
 
     def _compile_model(self):
-<<<<<<< HEAD
         if (
             torch.cuda.is_available()
             and hasattr(torch, "compile")
             and self.cfg.trainer_args.get("compile", True)
         ):
-=======
-        if torch.cuda.is_available() and hasattr(torch, "compile"):
->>>>>>> 649a5464
             try:
                 # Use a more conservative backend
                 self.model = torch.compile(self.model, backend="inductor")
@@ -488,9 +484,12 @@
         )
         model_state_dict = self.model.state_dict()
         model_state_dict = self._remove_compile_prefix(model_state_dict)
+        model_state_dict = self.model.state_dict()
+        model_state_dict = self._remove_compile_prefix(model_state_dict)
         torch.save(
             {
                 "epoch": epoch,
+                "model_state_dict": model_state_dict,
                 "model_state_dict": model_state_dict,
                 "optimizer_state_dict": self.optimizer.state_dict(),
                 "scheduler_state_dict": (
@@ -508,6 +507,13 @@
             return {k.replace("_orig_mod.", ""): v for k, v in state_dict.items()}
         return state_dict
 
+    def _remove_compile_prefix(self, state_dict: dict) -> dict:
+        """Remove _orig_mod prefix from keys if present. This is needed if the model was compiled with torch.compile."""
+        # Only process if at least one key has the prefix
+        if any("_orig_mod." in k for k in state_dict):
+            return {k.replace("_orig_mod.", ""): v for k, v in state_dict.items()}
+        return state_dict
+
     def _update_attributes(self, **kwargs):
         for key, value in kwargs.items():
             if key == "args":
