--- conflicted
+++ resolved
@@ -7,11 +7,7 @@
 from corebehrt.functional.exclude import (
     exclude_incorrect_event_ages,
     exclude_pids_from_data,
-<<<<<<< HEAD
-    exclude_short_sequences,
-=======
     exclude_short_sequences_df,
->>>>>>> 4859327c
 )
 
 
@@ -37,7 +33,7 @@
         x: dd.DataFrame,
     ) -> dd.DataFrame:
         """Exclude patients with less than k events (taken background into account)"""
-        return exclude_short_sequences(x, self.min_len, self.background_length)
+        return exclude_short_sequences_df(x, self.min_len, self.background_length)
 
     def exclude_pids(
         self, data: dd.DataFrame, pids_path: Optional[str] = None
