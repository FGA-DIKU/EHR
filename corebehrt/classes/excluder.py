--- conflicted
+++ resolved
@@ -3,22 +3,13 @@
 from typing import Optional
 
 import pandas as pd
-<<<<<<< HEAD
-from typing import Union, List, Optional
-=======
 from dask import dataframe as dd
 
->>>>>>> 9ec46d99
 from corebehrt.functional.exclude import (
     exclude_event_nans,
-<<<<<<< HEAD
-    filter_table_by_exclude_pids,
-    exclude_short_sequences,
-=======
     exclude_incorrect_event_ages,
     exclude_short_sequences_df,
     exclude_pids_from_data,
->>>>>>> 9ec46d99
 )
 from corebehrt.functional.utils import normalize_segments
 from dask import dataframe as dd
@@ -45,27 +36,14 @@
         return df.reset_index(drop=True)
 
     def exclude_short_sequences(
-<<<<<<< HEAD
-        self, x: Union[pd.DataFrame, List[list], dict, dd.DataFrame]
-    ) -> Union[
-        pd.DataFrame, List[list], dict
-    ]:  # TODO: Currently doesn't support outcomes
-        """Exclude patients with less than k events (taken background into account)"""
-        return exclude_short_sequences(x, self.min_len, self.background_length)
-=======
         self,
         x: dd.DataFrame,
     ) -> dd.DataFrame:
         """Exclude patients with less than k events (taken background into account)"""
         return exclude_short_sequences_df(x, self.min_len, self.background_length)
->>>>>>> 9ec46d99
 
     def exclude_pids(
         self, data: dd.DataFrame, pids_path: Optional[str] = None
     ) -> dd.DataFrame:
         """Exclude pids from data."""
-<<<<<<< HEAD
-        return filter_table_by_exclude_pids(data, pids_path)
-=======
-        return exclude_pids_from_data(data, pids_path)
->>>>>>> 9ec46d99
+        return exclude_pids_from_data(data, pids_path)