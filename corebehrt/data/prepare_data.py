import logging
import os
from os.path import join

import dask.dataframe as dd
import pandas as pd
import torch

<<<<<<< HEAD
from corebehrt.common.config import Config, instantiate, load_config
from corebehrt.common.loader import (
    FeaturesLoader,
    get_pids_file,
    load_and_select_splits,
    load_exclude_pids,
)
from corebehrt.common.saver import Saver
from corebehrt.common.utils import Data
from corebehrt.data.dataset import MLMDataset
from corebehrt.data.filter import CodeTypeFilter, PatientFilter
from corebehrt.data.utils import Utilities
from corebehrt.data_fixes.truncate import Truncator
from corebehrt.classes.outcomes import OutcomeHandler

# New stuff
import dask.dataframe as dd
from corebehrt.functional.exclude import (
    exclude_short_sequences,
    filter_table_by_exclude_pids,
)
from corebehrt.functional.split import split_pids_into_train_val, load_train_val_split
from corebehrt.functional.convert import convert_to_sequences
from corebehrt.functional.load import load_pids, load_predefined_pids
from corebehrt.functional.utils import (
    filter_table_by_pids,
    select_random_subset,
    truncate_data,
    truncate_patient,
    normalize_segments,
    get_background_length_dd,
)
from corebehrt.functional.data_check import check_max_segment
from corebehrt.functional.save import save_sequence_lengths, save_data, save_pids_splits

logger = logging.getLogger(__name__)  # Get the logger for this module

PID_KEY = "PID"
VOCABULARY_FILE = "vocabulary.pt"
DEFAULT_CENSORER = "corebehrt.data_fixes.censor.Censorer"
=======
from corebehrt.classes.outcomes import OutcomeHandler
from corebehrt.common.config import Config, load_config
from corebehrt.common.loader import FeaturesLoader
from corebehrt.common.saver import Saver
from corebehrt.common.utils import Data
from corebehrt.data.dataset import MLMDataset
from corebehrt.functional.convert import convert_to_sequences
from corebehrt.functional.data_check import check_max_segment, log_features_in_sequence
from corebehrt.functional.exclude import (
    exclude_short_sequences,
    filter_patients_by_gender,
    exclude_pids_from_data,
)
from corebehrt.functional.filter import (
    censor_data,
    filter_patients_by_age_at_last_event,
)
from corebehrt.functional.load import load_pids, load_predefined_pids
from corebehrt.functional.save import save_data, save_pids_splits, save_sequence_lengths
from corebehrt.functional.split import load_train_val_split, split_pids_into_train_val
from corebehrt.functional.utils import (
    filter_table_by_pids,
    get_background_length_dd,
    normalize_segments,
    select_random_subset,
    truncate_data,
    truncate_patient,
)

logger = logging.getLogger(__name__)  # Get the logger for this module

VOCABULARY_FILE = "vocabulary.pt"
>>>>>>> 9ec46d99


# TODO: Add option to load test set only!
class DatasetPreparer:
    def __init__(self, cfg: Config):
        self.cfg = cfg
        self.loader = FeaturesLoader(cfg)

        run_folder = join(self.cfg.paths.output_path, self.cfg.paths.run_name)
        self.saver = Saver(run_folder)
<<<<<<< HEAD

        self.patient_filter = PatientFilter(cfg)
        self.code_type_filter = CodeTypeFilter(cfg)
        self.data_modifier = DataModifier(cfg)
=======
>>>>>>> 9ec46d99

    def prepare_mlm_dataset(self, val_ratio=0.2):
        """Load data, truncate, adapt features, create dataset"""
        predefined_splits = self.cfg.paths.get("predefined_pids", False)
        train_data, val_data = self._prepare_mlm_features(predefined_splits)
        train_dataset = MLMDataset(
            train_data.features, train_data.vocabulary, **self.cfg.data.dataset
        )
        val_dataset = MLMDataset(
            val_data.features, train_data.vocabulary, **self.cfg.data.dataset
        )
        return train_dataset, val_dataset

    def prepare_finetune_data(self) -> Data:
        data_cfg = self.cfg.data
        paths_cfg = self.cfg.paths

        # 1. Loading tokenized data
        data = dd.read_csv(
            join(
                paths_cfg.data_path,
                paths_cfg.tokenized_dir,
                "features_finetune",
                "*.csv",
            )
<<<<<<< HEAD
        )  # self.loader.load_tokenized_data(mode='pretrain')
        vocab = torch.load(
            join(paths_cfg.data_path, paths_cfg.tokenized_dir, VOCABULARY_FILE)
        )

        # Convert to sequences
        features, pids = convert_to_sequences(data)
        data = Data(features, pids, vocabulary=vocab, mode="finetune")

        initial_pids = data.pids
        if self.cfg.paths.get("filter_table_by_exclude_pids", None) is not None:
            logger.info(
                f"Pids to exclude: {self.cfg.paths.filter_table_by_exclude_pids}"
            )
            filter_table_by_exclude_pids = load_exclude_pids(self.cfg.paths)
            data = Utilities.process_data(
                data,
                self.patient_filter.filter_table_by_exclude_pids,
                args_for_func={
                    "filter_table_by_exclude_pids": filter_table_by_exclude_pids
                },
            )

        predefined_pids = "predefined_splits" in self.cfg.paths
        if predefined_pids:
            logger.warning("Using predefined splits. Ignoring test_split parameter")
            logger.warning("Use original censoring time. Overwrite n_hours parameter.")
            if not os.path.exists(self.cfg.paths.predefined_splits):
                raise ValueError(
                    f"Predefined splits folder {self.cfg.paths.predefined_splits} does not exist."
                )
            if os.path.exists(
                join(self.cfg.paths.predefined_splits, "finetune_config.yaml")
            ):
                original_config = load_config(
                    join(self.cfg.paths.predefined_splits, "finetune_config.yaml")
                )
            else:
                if "model_path" not in self.cfg.paths:
=======
        )
        vocab = torch.load(
            join(paths_cfg.data_path, paths_cfg.tokenized_dir, VOCABULARY_FILE)
        )
        if paths_cfg.get("exclude_pids", None):
            pids_to_exclude = load_pids(paths_cfg.exclude_pids)
            data = exclude_pids_from_data(data, pids_to_exclude)

        predefined_splits = paths_cfg.get("predefined_splits", False)
        if predefined_splits:
            logger.warning("Using predefined splits. Ignoring test_split parameter")
            logger.warning("Use original censoring time. Overwrite n_hours parameter.")
            if not os.path.exists(predefined_splits):
                raise ValueError(
                    f"Predefined splits folder {predefined_splits} does not exist."
                )
            if os.path.exists(join(predefined_splits, "finetune_config.yaml")):
                original_config = load_config(
                    join(predefined_splits, "finetune_config.yaml")
                )
            else:
                if "model_path" not in paths_cfg:
>>>>>>> 9ec46d99
                    raise ValueError(
                        "Model path must be provided if no finetune_config in predefined splits folder."
                    )
                original_config = load_config(
<<<<<<< HEAD
                    join(self.cfg.paths.model_path, "finetune_config.yaml")
=======
                    join(paths_cfg.model_path, "finetune_config.yaml")
>>>>>>> 9ec46d99
                )
            self.cfg.outcome.n_hours = original_config.outcome.n_hours
            logger.warning("Using predefined splits. Ignoring test_split parameter")
            data = filter_table_by_pids(data, load_predefined_pids(predefined_splits))
            outcomes = pd.read_csv(join(predefined_splits, "outcomes.csv"))
            exposures = pd.read_csv(join(predefined_splits, "censor_outcomes.csv"))

<<<<<<< HEAD
        if not predefined_pids:
            # 2. Optional: Select gender group
            if data_cfg.get("gender"):
                data = Utilities.process_data(
                    data, self.patient_filter.select_by_gender
                )

            # 4. Loading and processing outcomes
            outcome_dates, exposure_dates = self.loader.load_outcomes_and_exposures()
=======
        else:
            # 2. Optional: Select gender group
            data = filter_patients_by_gender(
                data, vocab, self.cfg.data.get("gender", None)
            )

            # 3. Loading and processing outcomes
            outcomes = pd.read_csv(paths_cfg.outcome)
            exposures = pd.read_csv(paths_cfg.exposure)

>>>>>>> 9ec46d99
            outcomehandler = OutcomeHandler(
                index_date=self.cfg.outcome.get("index_date", None),
                select_patient_group=data_cfg.get(
                    "select_patient_group", None
                ),  # exposed/unexposed
                exclude_pre_followup_outcome_patients=self.cfg.outcome.get(
                    "first_time_outcomes_only", False
                ),
            )
            data, index_dates, outcomes = outcomehandler.handle(
                data,
<<<<<<< HEAD
                outcome_dates,
                exposure_dates,
            )
            # 7. Optional: Filter code types
            if data_cfg.get("code_types"):
                data = Utilities.process_data(data, self.code_type_filter.filter)
                data = Utilities.process_data(
                    data, self.patient_filter.filter_by_min_sequence_length
                )

        # 8. Data censoring
        data = Utilities.process_data(
            data,
            self.data_modifier.censor_data,
            args_for_func={"n_hours": self.cfg.outcome.n_hours},
        )
        if not predefined_pids:
            # 3. Optional: Select Patients By Age
            if data_cfg.get("min_age") or data_cfg.get("max_age"):
                data = Utilities.process_data(data, self.patient_filter.select_by_age)

        # 9. Exclude patients with less than k concepts
        data = Utilities.process_data(
            data, self.patient_filter.filter_by_min_sequence_length
        )

        # 10. Optional: Patient selection
        if data_cfg.get("num_patients") and not predefined_pids:
            data = Utilities.process_data(
                data,
                self.patient_filter.select_random_subset,
                args_for_func={"num_patients": data_cfg.num_patients},
            )

        # 12. Truncation
        logger.info(f"Truncating data to {data_cfg.truncation_len} tokens")
        data = Utilities.process_data(
            data,
            self.data_modifier.truncate,
            args_for_func={"truncation_len": data_cfg.truncation_len},
        )
=======
                outcomes=outcomes,
                exposures=exposures,
            )

        # 4. Data censoring
        censor_dates = index_dates + self.cfg.outcome.n_hours
        data = censor_data(
            data,
            censor_dates,
        )

        if not predefined_splits:
            # 5. Optional: Select Patients By Age
            if data_cfg.get("min_age") or data_cfg.get("max_age"):
                data = filter_patients_by_age_at_last_event(
                    data, data_cfg.min_age, data_cfg.max_age
                )

        # 6. Exclude short sequences
        data = exclude_short_sequences(
            data, data_cfg.get("min_len", 1), get_background_length_dd(data, vocab)
        )

        # 7. Optional: Patient Subset Selection
        if not predefined_splits and data_cfg.get("num_patients"):
            data = select_random_subset(data, data_cfg.num_patients)

        # 8. Truncation
        logger.info(f"Truncating data to {data_cfg.truncation_len} tokens")
        data = truncate_data(data, data_cfg.truncation_len, vocab, truncate_patient)
>>>>>>> 9ec46d99

        # 9. Normalize segments
        data = normalize_segments(data)

<<<<<<< HEAD
        # 14. Optional: Remove any unwanted features
        if "remove_features" in data_cfg:
            for feature in data_cfg.remove_features:
                logger.info(f"Removing {feature}")
                data.features.pop(feature, None)
=======
        # Check if max segment is larger than type_vocab_size
        # TODO: pass pt_model_config and perform this check
        # max_segment(data, model_cfg.type_vocab_size)
        # Previously had issue with it
>>>>>>> 9ec46d99

        # save
        save_dir = join(self.cfg.paths.output_path, self.cfg.paths.run_name)
        save_sequence_lengths(data, save_dir, desc="_finetune")
        save_data(data, vocab, save_dir, desc="_finetune")
        outcomes.to_csv(join(save_dir, "outcomes.csv"), index=False)
        index_dates.to_csv(join(save_dir, "index_dates.csv"), index=False)

        # Convert to sequences
        features, pids = convert_to_sequences(data)
        data = Data(features=features, pids=pids, vocabulary=vocab, mode="finetune")
        data.add_outcomes(outcomes)
        data.add_index_dates(index_dates)
        data.check_lengths()
<<<<<<< HEAD
        data = Utilities.process_data(data, self.saver.save_sequence_lengths)

        excluded_pids = list(set(initial_pids).difference(set(data.pids)))
        self.saver.save_list(excluded_pids, "excluded_pids.pt")

        self.saver.save_data(data)
        self._log_features(data)
        return data

    def _prepare_mlm_features(self, predefined_splits, val_ratio=0.2) -> Data:
=======

        log_features_in_sequence(data)
        return data

    def _prepare_mlm_features(self, predefined_splits, val_ratio=0.2) -> Data:
        """
        1. Load tokenized data
        2. Optional: Remove background tokens
        3. Exclude short sequences
        4. Optional: Select subset of patients
        5. Truncation
        6. Normalize segments
        """
>>>>>>> 9ec46d99
        data_cfg = self.cfg.data
        model_cfg = self.cfg.model
        paths_cfg = self.cfg.paths

        # 1. Load tokenized data + vocab
        data = dd.read_csv(
            join(
                paths_cfg.data_path,
                paths_cfg.tokenized_dir,
                "features_pretrain",
                "*.csv",
            )
        )  # self.loader.load_tokenized_data(mode='pretrain')
        vocab = torch.load(
            join(paths_cfg.data_path, paths_cfg.tokenized_dir, VOCABULARY_FILE)
        )

        # 2. Exclude pids
<<<<<<< HEAD
        exclude_pids_path = paths_cfg.get("filter_table_by_exclude_pids", None)
        if exclude_pids_path:
            excluded_pids = load_pids(exclude_pids_path)
            data = filter_table_by_exclude_pids(
                data, excluded_pids
            )

        # 3. Select predefined pids, remove the rest
        if predefined_splits:
            logger.warning("Using predefined splits. Ignoring test_split parameter")
            data = filter_table_by_pids(data, load_predefined_pids(predefined_splits))
=======
        if paths_cfg.get("exclude_pids", None):
            pids_to_exclude = load_pids(paths_cfg.exclude_pids)
            data = exclude_pids_from_data(data, pids_to_exclude)

        # 3. Select predefined pids, remove the rest
        predefined_pids = self.cfg.paths.get("predefined_pids", False)
        if predefined_pids:
            logger.warning("Using predefined splits. Ignoring test_split parameter")
            data = filter_table_by_pids(data, load_predefined_pids(predefined_pids))
>>>>>>> 9ec46d99

        # 3. Exclude short sequences
        data = exclude_short_sequences(
            data, data_cfg.get("min_len", 1), get_background_length_dd(data, vocab)
        )

        # 4. Optional: Patient Subset Selection
<<<<<<< HEAD
        if not predefined_splits and data_cfg.get("num_patients"):
=======
        if not predefined_pids and data_cfg.get("num_patients"):
>>>>>>> 9ec46d99
            data = select_random_subset(data, data_cfg.num_patients)

        # 5. Truncation
        logger.info(f"Truncating data to {data_cfg.truncation_len} tokens")
        data = truncate_data(data, data_cfg.truncation_len, vocab, truncate_patient)

        # 6. Normalize segments
        data = normalize_segments(data)

        # Check if max segment is larger than type_vocab_size
        check_max_segment(data, model_cfg.type_vocab_size)

        # Save
        save_dir = join(self.cfg.paths.output_path, self.cfg.paths.run_name)
        save_sequence_lengths(data, save_dir, desc="_pretrain")
        save_data(data, vocab, save_dir, desc="_pretrain")

        # Splitting data
        if predefined_splits:
            train_data, val_data = load_train_val_split(data, predefined_splits)
<<<<<<< HEAD
        else:
            train_data, val_data = split_pids_into_train_val(data, val_ratio)

        # Save split
        save_pids_splits(train_data, val_data, save_dir)

        # Convert to sequences
        train_features, train_pids = convert_to_sequences(train_data)
        train_data = Data(train_features, train_pids, vocabulary=vocab, mode="train")
        val_features, val_pids = convert_to_sequences(val_data)
        val_data = Data(val_features, val_pids, vocabulary=vocab, mode="val")

        return train_data, val_data

    def _retrieve_and_assign_outcomes(
        self, data: Data, outcomes: Dict, censor_outcomes: Dict
    ) -> Data:
        """Retrieve outcomes and assign them to the data instance"""
        data.outcomes = Utilities.select_and_order_outcomes_for_patients(
            outcomes, data.pids, self.cfg.outcome.type
        )
        if self.cfg.outcome.get("censor_type") is not None:
            data.censor_outcomes = Utilities.select_and_order_outcomes_for_patients(
                censor_outcomes, data.pids, self.cfg.outcome.censor_type
            )
        else:
            data.censor_outcomes = [None] * len(outcomes)
        return data

    @staticmethod
    def _get_predefined_pids(predefined_splits_path) -> List:
        """Return pids from predefined splits"""
        if os.path.exists(join(predefined_splits_path, "pids.pt")):
            return torch.load(join(predefined_splits_path, "pids.pt"))
        else:
            train_pids = torch.load(get_pids_file(predefined_splits_path, "train"))
            val_pids = torch.load(get_pids_file(predefined_splits_path, "val"))
            return train_pids + val_pids

    def _select_predefined_pids(self, data: Data):
        """Validate predefined splits as subset of data."""
        predefined_splits_path = self.cfg.paths.predefined_splits
        predefined_pids = self._get_predefined_pids(predefined_splits_path)
        if not set(predefined_pids).issubset(set(data.pids)):
            raise ValueError(
                f"Pids in the predefined splits must be a subset of data.pids. There are {len(set(predefined_pids).difference(set(data.pids)))} pids in the data that are not in the predefined splits"
            )
        data = data.select_data_subset_by_pids(predefined_pids, mode=data.mode)
        return data

    def _load_outcomes_to_data(self, data: Data) -> None:
        """Load outcomes and censor outcomes to data."""
        for outcome_type in ["outcomes", "censor_outcomes"]:
            setattr(
                data,
                outcome_type,
                torch.load(
                    join(self.cfg.paths.predefined_splits, f"{outcome_type}.pt")
                ),
            )

    def _log_features(self, data: Data) -> None:
        logger.info(f"Final features: {data.features.keys()}")
        logger.info("Example features: ")
        for k, v in data.features.items():
            logger.info(f"{k}: {v[0]}")


class DataModifier:
    def __init__(self, cfg) -> None:
        self.cfg = cfg

    @staticmethod
    def truncate(data: Data, truncation_len: int) -> Data:
        truncator = Truncator(max_len=truncation_len, vocabulary=data.vocabulary)
        data.features = truncator(data.features)
        return data

    def censor_data(self, data: Data, n_hours: float) -> Data:
        """Censors data n_hours after censor_outcome."""
        censorer_cfg = self.cfg.data.get("censorer", {"_target_": DEFAULT_CENSORER})
        censorer = instantiate(
            censorer_cfg, vocabulary=data.vocabulary, n_hours=n_hours
        )
        logger.info(
            f"Censoring data {n_hours} hours after outcome with {censorer.__class__.__name__}"
        )
        data.features = censorer(data.features, data.censor_outcomes)
        return data
=======
        else:
            train_data, val_data = split_pids_into_train_val(data, val_ratio)

        # Save split
        save_pids_splits(train_data, val_data, save_dir)

        # Convert to sequences
        train_features, train_pids = convert_to_sequences(train_data)
        train_data = Data(train_features, train_pids, vocabulary=vocab, mode="train")
        val_features, val_pids = convert_to_sequences(val_data)
        val_data = Data(val_features, val_pids, vocabulary=vocab, mode="val")
>>>>>>> 9ec46d99

        log_features_in_sequence(train_data)

<<<<<<< HEAD

def retrieve_outcomes(
    all_outcomes: Dict, all_censor_outcomes: Dict, cfg: Config
) -> Union[List, List]:
    """From the configuration, load the outcomes and censor outcomes."""
    pids = all_outcomes[PID_KEY]
    outcomes = all_outcomes.get(cfg.outcome.type, [None] * len(all_outcomes[PID_KEY]))
    censor_outcomes = all_censor_outcomes.get(
        cfg.outcome.get("censor_type"), [None] * len(outcomes)
    )
    return outcomes, censor_outcomes, pids


def select_positives(
    outcomes: List, censor_outcomes: List, pids: List
) -> Tuple[List, List, List]:
    """Select only positive outcomes."""
    logger.info("Selecting only positive outcomes")
    select_indices = set([i for i, outcome in enumerate(outcomes) if pd.notna(outcome)])
    outcomes = [outcomes[i] for i in select_indices]
    censor_outcomes = [censor_outcomes[i] for i in select_indices]
    pids = [pids[i] for i in select_indices]
    return outcomes, censor_outcomes, pids
=======
        return train_data, val_data
>>>>>>> 9ec46d99
<|MERGE_RESOLUTION|>--- conflicted
+++ resolved
@@ -6,48 +6,6 @@
 import pandas as pd
 import torch
 
-<<<<<<< HEAD
-from corebehrt.common.config import Config, instantiate, load_config
-from corebehrt.common.loader import (
-    FeaturesLoader,
-    get_pids_file,
-    load_and_select_splits,
-    load_exclude_pids,
-)
-from corebehrt.common.saver import Saver
-from corebehrt.common.utils import Data
-from corebehrt.data.dataset import MLMDataset
-from corebehrt.data.filter import CodeTypeFilter, PatientFilter
-from corebehrt.data.utils import Utilities
-from corebehrt.data_fixes.truncate import Truncator
-from corebehrt.classes.outcomes import OutcomeHandler
-
-# New stuff
-import dask.dataframe as dd
-from corebehrt.functional.exclude import (
-    exclude_short_sequences,
-    filter_table_by_exclude_pids,
-)
-from corebehrt.functional.split import split_pids_into_train_val, load_train_val_split
-from corebehrt.functional.convert import convert_to_sequences
-from corebehrt.functional.load import load_pids, load_predefined_pids
-from corebehrt.functional.utils import (
-    filter_table_by_pids,
-    select_random_subset,
-    truncate_data,
-    truncate_patient,
-    normalize_segments,
-    get_background_length_dd,
-)
-from corebehrt.functional.data_check import check_max_segment
-from corebehrt.functional.save import save_sequence_lengths, save_data, save_pids_splits
-
-logger = logging.getLogger(__name__)  # Get the logger for this module
-
-PID_KEY = "PID"
-VOCABULARY_FILE = "vocabulary.pt"
-DEFAULT_CENSORER = "corebehrt.data_fixes.censor.Censorer"
-=======
 from corebehrt.classes.outcomes import OutcomeHandler
 from corebehrt.common.config import Config, load_config
 from corebehrt.common.loader import FeaturesLoader
@@ -80,7 +38,6 @@
 logger = logging.getLogger(__name__)  # Get the logger for this module
 
 VOCABULARY_FILE = "vocabulary.pt"
->>>>>>> 9ec46d99
 
 
 # TODO: Add option to load test set only!
@@ -91,13 +48,6 @@
 
         run_folder = join(self.cfg.paths.output_path, self.cfg.paths.run_name)
         self.saver = Saver(run_folder)
-<<<<<<< HEAD
-
-        self.patient_filter = PatientFilter(cfg)
-        self.code_type_filter = CodeTypeFilter(cfg)
-        self.data_modifier = DataModifier(cfg)
-=======
->>>>>>> 9ec46d99
 
     def prepare_mlm_dataset(self, val_ratio=0.2):
         """Load data, truncate, adapt features, create dataset"""
@@ -123,47 +73,6 @@
                 "features_finetune",
                 "*.csv",
             )
-<<<<<<< HEAD
-        )  # self.loader.load_tokenized_data(mode='pretrain')
-        vocab = torch.load(
-            join(paths_cfg.data_path, paths_cfg.tokenized_dir, VOCABULARY_FILE)
-        )
-
-        # Convert to sequences
-        features, pids = convert_to_sequences(data)
-        data = Data(features, pids, vocabulary=vocab, mode="finetune")
-
-        initial_pids = data.pids
-        if self.cfg.paths.get("filter_table_by_exclude_pids", None) is not None:
-            logger.info(
-                f"Pids to exclude: {self.cfg.paths.filter_table_by_exclude_pids}"
-            )
-            filter_table_by_exclude_pids = load_exclude_pids(self.cfg.paths)
-            data = Utilities.process_data(
-                data,
-                self.patient_filter.filter_table_by_exclude_pids,
-                args_for_func={
-                    "filter_table_by_exclude_pids": filter_table_by_exclude_pids
-                },
-            )
-
-        predefined_pids = "predefined_splits" in self.cfg.paths
-        if predefined_pids:
-            logger.warning("Using predefined splits. Ignoring test_split parameter")
-            logger.warning("Use original censoring time. Overwrite n_hours parameter.")
-            if not os.path.exists(self.cfg.paths.predefined_splits):
-                raise ValueError(
-                    f"Predefined splits folder {self.cfg.paths.predefined_splits} does not exist."
-                )
-            if os.path.exists(
-                join(self.cfg.paths.predefined_splits, "finetune_config.yaml")
-            ):
-                original_config = load_config(
-                    join(self.cfg.paths.predefined_splits, "finetune_config.yaml")
-                )
-            else:
-                if "model_path" not in self.cfg.paths:
-=======
         )
         vocab = torch.load(
             join(paths_cfg.data_path, paths_cfg.tokenized_dir, VOCABULARY_FILE)
@@ -186,16 +95,11 @@
                 )
             else:
                 if "model_path" not in paths_cfg:
->>>>>>> 9ec46d99
                     raise ValueError(
                         "Model path must be provided if no finetune_config in predefined splits folder."
                     )
                 original_config = load_config(
-<<<<<<< HEAD
-                    join(self.cfg.paths.model_path, "finetune_config.yaml")
-=======
                     join(paths_cfg.model_path, "finetune_config.yaml")
->>>>>>> 9ec46d99
                 )
             self.cfg.outcome.n_hours = original_config.outcome.n_hours
             logger.warning("Using predefined splits. Ignoring test_split parameter")
@@ -203,17 +107,6 @@
             outcomes = pd.read_csv(join(predefined_splits, "outcomes.csv"))
             exposures = pd.read_csv(join(predefined_splits, "censor_outcomes.csv"))
 
-<<<<<<< HEAD
-        if not predefined_pids:
-            # 2. Optional: Select gender group
-            if data_cfg.get("gender"):
-                data = Utilities.process_data(
-                    data, self.patient_filter.select_by_gender
-                )
-
-            # 4. Loading and processing outcomes
-            outcome_dates, exposure_dates = self.loader.load_outcomes_and_exposures()
-=======
         else:
             # 2. Optional: Select gender group
             data = filter_patients_by_gender(
@@ -224,7 +117,6 @@
             outcomes = pd.read_csv(paths_cfg.outcome)
             exposures = pd.read_csv(paths_cfg.exposure)
 
->>>>>>> 9ec46d99
             outcomehandler = OutcomeHandler(
                 index_date=self.cfg.outcome.get("index_date", None),
                 select_patient_group=data_cfg.get(
@@ -236,49 +128,6 @@
             )
             data, index_dates, outcomes = outcomehandler.handle(
                 data,
-<<<<<<< HEAD
-                outcome_dates,
-                exposure_dates,
-            )
-            # 7. Optional: Filter code types
-            if data_cfg.get("code_types"):
-                data = Utilities.process_data(data, self.code_type_filter.filter)
-                data = Utilities.process_data(
-                    data, self.patient_filter.filter_by_min_sequence_length
-                )
-
-        # 8. Data censoring
-        data = Utilities.process_data(
-            data,
-            self.data_modifier.censor_data,
-            args_for_func={"n_hours": self.cfg.outcome.n_hours},
-        )
-        if not predefined_pids:
-            # 3. Optional: Select Patients By Age
-            if data_cfg.get("min_age") or data_cfg.get("max_age"):
-                data = Utilities.process_data(data, self.patient_filter.select_by_age)
-
-        # 9. Exclude patients with less than k concepts
-        data = Utilities.process_data(
-            data, self.patient_filter.filter_by_min_sequence_length
-        )
-
-        # 10. Optional: Patient selection
-        if data_cfg.get("num_patients") and not predefined_pids:
-            data = Utilities.process_data(
-                data,
-                self.patient_filter.select_random_subset,
-                args_for_func={"num_patients": data_cfg.num_patients},
-            )
-
-        # 12. Truncation
-        logger.info(f"Truncating data to {data_cfg.truncation_len} tokens")
-        data = Utilities.process_data(
-            data,
-            self.data_modifier.truncate,
-            args_for_func={"truncation_len": data_cfg.truncation_len},
-        )
-=======
                 outcomes=outcomes,
                 exposures=exposures,
             )
@@ -309,23 +158,14 @@
         # 8. Truncation
         logger.info(f"Truncating data to {data_cfg.truncation_len} tokens")
         data = truncate_data(data, data_cfg.truncation_len, vocab, truncate_patient)
->>>>>>> 9ec46d99
 
         # 9. Normalize segments
         data = normalize_segments(data)
 
-<<<<<<< HEAD
-        # 14. Optional: Remove any unwanted features
-        if "remove_features" in data_cfg:
-            for feature in data_cfg.remove_features:
-                logger.info(f"Removing {feature}")
-                data.features.pop(feature, None)
-=======
         # Check if max segment is larger than type_vocab_size
         # TODO: pass pt_model_config and perform this check
         # max_segment(data, model_cfg.type_vocab_size)
         # Previously had issue with it
->>>>>>> 9ec46d99
 
         # save
         save_dir = join(self.cfg.paths.output_path, self.cfg.paths.run_name)
@@ -340,34 +180,14 @@
         data.add_outcomes(outcomes)
         data.add_index_dates(index_dates)
         data.check_lengths()
-<<<<<<< HEAD
-        data = Utilities.process_data(data, self.saver.save_sequence_lengths)
-
-        excluded_pids = list(set(initial_pids).difference(set(data.pids)))
-        self.saver.save_list(excluded_pids, "excluded_pids.pt")
-
-        self.saver.save_data(data)
-        self._log_features(data)
-        return data
-
-    def _prepare_mlm_features(self, predefined_splits, val_ratio=0.2) -> Data:
-=======
 
         log_features_in_sequence(data)
         return data
 
     def _prepare_mlm_features(self, predefined_splits, val_ratio=0.2) -> Data:
-        """
-        1. Load tokenized data
-        2. Optional: Remove background tokens
-        3. Exclude short sequences
-        4. Optional: Select subset of patients
-        5. Truncation
-        6. Normalize segments
-        """
->>>>>>> 9ec46d99
         data_cfg = self.cfg.data
         model_cfg = self.cfg.model
+        paths_cfg = self.cfg.paths
         paths_cfg = self.cfg.paths
 
         # 1. Load tokenized data + vocab
@@ -384,7 +204,6 @@
         )
 
         # 2. Exclude pids
-<<<<<<< HEAD
         exclude_pids_path = paths_cfg.get("filter_table_by_exclude_pids", None)
         if exclude_pids_path:
             excluded_pids = load_pids(exclude_pids_path)
@@ -396,17 +215,6 @@
         if predefined_splits:
             logger.warning("Using predefined splits. Ignoring test_split parameter")
             data = filter_table_by_pids(data, load_predefined_pids(predefined_splits))
-=======
-        if paths_cfg.get("exclude_pids", None):
-            pids_to_exclude = load_pids(paths_cfg.exclude_pids)
-            data = exclude_pids_from_data(data, pids_to_exclude)
-
-        # 3. Select predefined pids, remove the rest
-        predefined_pids = self.cfg.paths.get("predefined_pids", False)
-        if predefined_pids:
-            logger.warning("Using predefined splits. Ignoring test_split parameter")
-            data = filter_table_by_pids(data, load_predefined_pids(predefined_pids))
->>>>>>> 9ec46d99
 
         # 3. Exclude short sequences
         data = exclude_short_sequences(
@@ -414,18 +222,19 @@
         )
 
         # 4. Optional: Patient Subset Selection
-<<<<<<< HEAD
         if not predefined_splits and data_cfg.get("num_patients"):
-=======
-        if not predefined_pids and data_cfg.get("num_patients"):
->>>>>>> 9ec46d99
             data = select_random_subset(data, data_cfg.num_patients)
 
         # 5. Truncation
         logger.info(f"Truncating data to {data_cfg.truncation_len} tokens")
         data = truncate_data(data, data_cfg.truncation_len, vocab, truncate_patient)
+        data = truncate_data(data, data_cfg.truncation_len, vocab, truncate_patient)
 
         # 6. Normalize segments
+        data = normalize_segments(data)
+
+        # Check if max segment is larger than type_vocab_size
+        check_max_segment(data, model_cfg.type_vocab_size)
         data = normalize_segments(data)
 
         # Check if max segment is larger than type_vocab_size
@@ -439,7 +248,6 @@
         # Splitting data
         if predefined_splits:
             train_data, val_data = load_train_val_split(data, predefined_splits)
-<<<<<<< HEAD
         else:
             train_data, val_data = split_pids_into_train_val(data, val_ratio)
 
@@ -465,71 +273,14 @@
             data.censor_outcomes = Utilities.select_and_order_outcomes_for_patients(
                 censor_outcomes, data.pids, self.cfg.outcome.censor_type
             )
-        else:
-            data.censor_outcomes = [None] * len(outcomes)
-        return data
-
-    @staticmethod
-    def _get_predefined_pids(predefined_splits_path) -> List:
-        """Return pids from predefined splits"""
-        if os.path.exists(join(predefined_splits_path, "pids.pt")):
-            return torch.load(join(predefined_splits_path, "pids.pt"))
-        else:
-            train_pids = torch.load(get_pids_file(predefined_splits_path, "train"))
-            val_pids = torch.load(get_pids_file(predefined_splits_path, "val"))
-            return train_pids + val_pids
-
-    def _select_predefined_pids(self, data: Data):
-        """Validate predefined splits as subset of data."""
-        predefined_splits_path = self.cfg.paths.predefined_splits
-        predefined_pids = self._get_predefined_pids(predefined_splits_path)
-        if not set(predefined_pids).issubset(set(data.pids)):
-            raise ValueError(
-                f"Pids in the predefined splits must be a subset of data.pids. There are {len(set(predefined_pids).difference(set(data.pids)))} pids in the data that are not in the predefined splits"
-            )
-        data = data.select_data_subset_by_pids(predefined_pids, mode=data.mode)
-        return data
-
-    def _load_outcomes_to_data(self, data: Data) -> None:
-        """Load outcomes and censor outcomes to data."""
-        for outcome_type in ["outcomes", "censor_outcomes"]:
-            setattr(
-                data,
-                outcome_type,
-                torch.load(
-                    join(self.cfg.paths.predefined_splits, f"{outcome_type}.pt")
-                ),
-            )
-
-    def _log_features(self, data: Data) -> None:
-        logger.info(f"Final features: {data.features.keys()}")
-        logger.info("Example features: ")
-        for k, v in data.features.items():
-            logger.info(f"{k}: {v[0]}")
-
-
-class DataModifier:
-    def __init__(self, cfg) -> None:
-        self.cfg = cfg
-
-    @staticmethod
-    def truncate(data: Data, truncation_len: int) -> Data:
-        truncator = Truncator(max_len=truncation_len, vocabulary=data.vocabulary)
-        data.features = truncator(data.features)
-        return data
-
-    def censor_data(self, data: Data, n_hours: float) -> Data:
-        """Censors data n_hours after censor_outcome."""
-        censorer_cfg = self.cfg.data.get("censorer", {"_target_": DEFAULT_CENSORER})
-        censorer = instantiate(
-            censorer_cfg, vocabulary=data.vocabulary, n_hours=n_hours
-        )
-        logger.info(
-            f"Censoring data {n_hours} hours after outcome with {censorer.__class__.__name__}"
-        )
-        data.features = censorer(data.features, data.censor_outcomes)
-        return data
-=======
+        # Save
+        save_dir = join(self.cfg.paths.output_path, self.cfg.paths.run_name)
+        save_sequence_lengths(data, save_dir, desc="_pretrain")
+        save_data(data, vocab, save_dir, desc="_pretrain")
+
+        # Splitting data
+        if predefined_splits:
+            train_data, val_data = load_train_val_split(data, predefined_splits)
         else:
             train_data, val_data = split_pids_into_train_val(data, val_ratio)
 
@@ -541,34 +292,7 @@
         train_data = Data(train_features, train_pids, vocabulary=vocab, mode="train")
         val_features, val_pids = convert_to_sequences(val_data)
         val_data = Data(val_features, val_pids, vocabulary=vocab, mode="val")
->>>>>>> 9ec46d99
 
         log_features_in_sequence(train_data)
 
-<<<<<<< HEAD
-
-def retrieve_outcomes(
-    all_outcomes: Dict, all_censor_outcomes: Dict, cfg: Config
-) -> Union[List, List]:
-    """From the configuration, load the outcomes and censor outcomes."""
-    pids = all_outcomes[PID_KEY]
-    outcomes = all_outcomes.get(cfg.outcome.type, [None] * len(all_outcomes[PID_KEY]))
-    censor_outcomes = all_censor_outcomes.get(
-        cfg.outcome.get("censor_type"), [None] * len(outcomes)
-    )
-    return outcomes, censor_outcomes, pids
-
-
-def select_positives(
-    outcomes: List, censor_outcomes: List, pids: List
-) -> Tuple[List, List, List]:
-    """Select only positive outcomes."""
-    logger.info("Selecting only positive outcomes")
-    select_indices = set([i for i, outcome in enumerate(outcomes) if pd.notna(outcome)])
-    outcomes = [outcomes[i] for i in select_indices]
-    censor_outcomes = [censor_outcomes[i] for i in select_indices]
-    pids = [pids[i] for i in select_indices]
-    return outcomes, censor_outcomes, pids
-=======
-        return train_data, val_data
->>>>>>> 9ec46d99
+        return train_data, val_data