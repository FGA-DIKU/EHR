import logging
import os
from os.path import join

import dask.dataframe as dd
import pandas as pd
import torch

from corebehrt.classes.outcomes import OutcomeHandler
from corebehrt.common.config import Config, load_config
from corebehrt.common.loader import FeaturesLoader
from corebehrt.common.saver import Saver
from corebehrt.common.utils import Data
from corebehrt.data.dataset import MLMDataset
from corebehrt.functional.convert import convert_to_sequences
from corebehrt.functional.data_check import check_max_segment, log_features_in_sequence
from corebehrt.functional.exclude import (
    exclude_short_sequences,
    filter_patients_by_gender,
    exclude_pids_from_data,
)
from corebehrt.functional.filter import (
    censor_data,
    filter_patients_by_age_at_last_event,
)
from corebehrt.functional.load import load_pids, load_predefined_pids
from corebehrt.functional.save import save_data, save_pids_splits, save_sequence_lengths
from corebehrt.functional.split import load_train_val_split, split_pids_into_train_val
from corebehrt.functional.utils import (
    filter_table_by_pids,
    get_background_length_dd,
    normalize_segments,
    select_random_subset,
    truncate_data,
    truncate_patient,
)

logger = logging.getLogger(__name__)  # Get the logger for this module

VOCABULARY_FILE = "vocabulary.pt"


# TODO: Add option to load test set only!
class DatasetPreparer:
    def __init__(self, cfg: Config):
        self.cfg = cfg
        self.loader = FeaturesLoader(cfg)

        run_folder = join(self.cfg.paths.output_path, self.cfg.paths.run_name)
        self.saver = Saver(run_folder)

    def prepare_mlm_dataset(self, val_ratio=0.2):
        """Load data, truncate, adapt features, create dataset"""
        predefined_splits = self.cfg.paths.get("predefined_splits", False)
        train_data, val_data = self._prepare_mlm_features(predefined_splits)
        train_dataset = MLMDataset(
            train_data.features, train_data.vocabulary, **self.cfg.data.dataset
        )
        val_dataset = MLMDataset(
            val_data.features, train_data.vocabulary, **self.cfg.data.dataset
        )
        return train_dataset, val_dataset

    def prepare_finetune_data(self) -> Data:
        data_cfg = self.cfg.data
        paths_cfg = self.cfg.paths

        # 1. Loading tokenized data
        data = dd.read_csv(
            join(
                paths_cfg.data_path,
                paths_cfg.tokenized_dir,
                "features_finetune",
                "*.csv",
            )
        )
        vocab = torch.load(
            join(paths_cfg.data_path, paths_cfg.tokenized_dir, VOCABULARY_FILE)
        )
        if paths_cfg.get("exclude_pids", None):
            pids_to_exclude = load_pids(paths_cfg.exclude_pids)
            data = exclude_pids_from_data(data, pids_to_exclude)

        predefined_splits = paths_cfg.get("predefined_splits", False)
        if predefined_splits:
            logger.warning("Using predefined splits. Ignoring test_split parameter")
            logger.warning("Use original censoring time. Overwrite n_hours parameter.")
            if not os.path.exists(predefined_splits):
                raise ValueError(
                    f"Predefined splits folder {predefined_splits} does not exist."
                )
            if os.path.exists(join(predefined_splits, "finetune_config.yaml")):
                original_config = load_config(
                    join(predefined_splits, "finetune_config.yaml")
                )
            else:
                if "model_path" not in paths_cfg:
                    raise ValueError(
                        "Model path must be provided if no finetune_config in predefined splits folder."
                    )
                original_config = load_config(
                    join(paths_cfg.model_path, "finetune_config.yaml")
                )
            self.cfg.outcome.n_hours_censoring = original_config.outcome.n_hours_censoring
            logger.warning("Using predefined splits. Ignoring test_split parameter")
            data = filter_table_by_pids(data, load_predefined_pids(predefined_splits))
            outcomes = pd.read_csv(join(predefined_splits, "outcomes.csv"))
            exposures = pd.read_csv(join(predefined_splits, "censor_outcomes.csv"))

        else:
            # 2. Optional: Select gender group
            data = filter_patients_by_gender(
                data, vocab, self.cfg.data.get("gender", None)
            )

            # 3. Loading and processing outcomes
            outcomes = pd.read_csv(paths_cfg.outcome)
            exposures = pd.read_csv(paths_cfg.exposure)

            outcomehandler = OutcomeHandler(
                index_date=self.cfg.outcome.get("index_date", None),
                select_patient_group=data_cfg.get(
                    "select_patient_group", None
                ),  # exposed/unexposed
                exclude_pre_followup_outcome_patients=self.cfg.outcome.get(
                    "first_time_outcomes_only", False
                ),
            )
            data, index_dates, outcomes = outcomehandler.handle(
                data,
                outcomes=outcomes,
                exposures=exposures,
            )

        # 4. Data censoring
        censor_dates = index_dates + self.cfg.outcome.n_hours_censoring
        data = censor_data(
            data,
            censor_dates,
        )

        if not predefined_splits:
            # 5. Optional: Select Patients By Age
            if data_cfg.get("min_age") or data_cfg.get("max_age"):
                data = filter_patients_by_age_at_last_event(
                    data, data_cfg.min_age, data_cfg.max_age
                )

        # 6. Exclude short sequences
        data = exclude_short_sequences(
            data, data_cfg.get("min_len", 1), get_background_length_dd(data, vocab)
        )

        # 7. Optional: Patient Subset Selection
        if not predefined_splits and data_cfg.get("num_patients"):
            data = select_random_subset(data, data_cfg.num_patients)

        # 8. Truncation
        logger.info(f"Truncating data to {data_cfg.truncation_len} tokens")
        data = truncate_data(data, data_cfg.truncation_len, vocab, truncate_patient)

        # 9. Normalize segments
        data = normalize_segments(data)

        # Check if max segment is larger than type_vocab_size
        # TODO: pass pt_model_config and perform this check
        # max_segment(data, model_cfg.type_vocab_size)
        # Previously had issue with it

        # save
        save_dir = join(self.cfg.paths.output_path, self.cfg.paths.run_name)
        save_sequence_lengths(data, save_dir, desc="_finetune")
        save_data(data, vocab, save_dir, desc="_finetune")
        outcomes.to_csv(join(save_dir, "outcomes.csv"), index=False)
        index_dates.to_csv(join(save_dir, "index_dates.csv"), index=False)

        # Convert to sequences
        features, pids = convert_to_sequences(data)
        data = Data(features=features, pids=pids, vocabulary=vocab, mode="finetune")
        data.add_outcomes(outcomes)
        data.add_index_dates(index_dates)
        data.check_lengths()

        log_features_in_sequence(data)
        return data

    def _prepare_mlm_features(self, predefined_splits, val_ratio=0.2) -> Data:
        data_cfg = self.cfg.data
        model_cfg = self.cfg.model
        paths_cfg = self.cfg.paths
        paths_cfg = self.cfg.paths

        # 1. Load tokenized data + vocab
        data = dd.read_csv(
            join(
                paths_cfg.data_path,
                paths_cfg.tokenized_dir,
                "features_pretrain",
                "*.csv",
            )
        )  # self.loader.load_tokenized_data(mode='pretrain')
        vocab = torch.load(
            join(paths_cfg.data_path, paths_cfg.tokenized_dir, VOCABULARY_FILE)
        )

        # 2. Exclude pids
        exclude_pids_path = paths_cfg.get("filter_table_by_exclude_pids", None)
        if exclude_pids_path:
            excluded_pids = load_pids(exclude_pids_path)
            data = exclude_pids_from_data(
                data, excluded_pids
            )

        # 3. Select predefined pids, remove the rest
        if predefined_splits:
            logger.warning("Using predefined splits. Ignoring test_split parameter")
            data = filter_table_by_pids(data, load_predefined_pids(predefined_splits))

        # 3. Exclude short sequences
        data = exclude_short_sequences(
            data, data_cfg.get("min_len", 1), get_background_length_dd(data, vocab)
        )

        # 4. Optional: Patient Subset Selection
        if not predefined_splits and data_cfg.get("num_patients"):
            data = select_random_subset(data, data_cfg.num_patients)

        # 5. Truncation
        logger.info(f"Truncating data to {data_cfg.truncation_len} tokens")
        data = truncate_data(data, data_cfg.truncation_len, vocab, truncate_patient)
        data = truncate_data(data, data_cfg.truncation_len, vocab, truncate_patient)

        # 6. Normalize segments
        data = normalize_segments(data)

        # Check if max segment is larger than type_vocab_size
        check_max_segment(data, model_cfg.type_vocab_size)
<<<<<<< HEAD
        data = normalize_segments(data)

        # Check if max segment is larger than type_vocab_size
        check_max_segment(data, model_cfg.type_vocab_size)

=======
   
>>>>>>> 4859327c
        # Save
        save_dir = join(self.cfg.paths.output_path, self.cfg.paths.run_name)
        save_sequence_lengths(data, save_dir, desc="_pretrain")
        save_data(data, vocab, save_dir, desc="_pretrain")

        # Splitting data
        if predefined_splits:
            train_data, val_data = load_train_val_split(data, predefined_splits)
        else:
            train_data, val_data = split_pids_into_train_val(data, val_ratio)

        # Save split
        save_pids_splits(train_data, val_data, save_dir)

        # Convert to sequences
        train_features, train_pids = convert_to_sequences(train_data)
        train_data = Data(train_features, train_pids, vocabulary=vocab, mode="train")
        val_features, val_pids = convert_to_sequences(val_data)
        val_data = Data(val_features, val_pids, vocabulary=vocab, mode="val")

        return train_data, val_data
<|MERGE_RESOLUTION|>--- conflicted
+++ resolved
@@ -235,15 +235,7 @@
 
         # Check if max segment is larger than type_vocab_size
         check_max_segment(data, model_cfg.type_vocab_size)
-<<<<<<< HEAD
-        data = normalize_segments(data)
-
-        # Check if max segment is larger than type_vocab_size
-        check_max_segment(data, model_cfg.type_vocab_size)
-
-=======
    
->>>>>>> 4859327c
         # Save
         save_dir = join(self.cfg.paths.output_path, self.cfg.paths.run_name)
         save_sequence_lengths(data, save_dir, desc="_pretrain")
