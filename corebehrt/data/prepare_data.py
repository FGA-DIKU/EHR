--- conflicted
+++ resolved
@@ -11,10 +11,7 @@
     FeaturesLoader,
     get_pids_file,
     load_and_select_splits,
-<<<<<<< HEAD
-=======
     load_exclude_pids,
->>>>>>> f6c09a2d
 )
 from corebehrt.common.saver import Saver
 from corebehrt.common.utils import Data
@@ -23,23 +20,30 @@
 from corebehrt.data.utils import Utilities
 from corebehrt.data_fixes.truncate import Truncator
 from corebehrt.classes.outcomes import OutcomeHandler
+
 # New stuff
-from corebehrt.functional.utils import normalize_segments, get_background_length_dd
 import dask.dataframe as dd
-<<<<<<< HEAD
-from corebehrt.functional.exclude import exclude_short_sequences, filter_table_by_exclude_pids, filter_patients_by_gender
+from corebehrt.functional.exclude import (
+    exclude_short_sequences,
+    filter_table_by_exclude_pids,
+)
+from corebehrt.functional.split import split_pids_into_train_val, load_train_val_split
 from corebehrt.functional.convert import convert_to_sequences
-from corebehrt.functional.load import load_predefined_pids
-from corebehrt.functional.utils import filter_table_by_pids, select_random_subset, truncate_data, truncate_patient
+from corebehrt.functional.load import load_pids, load_predefined_pids
+from corebehrt.functional.utils import (
+    filter_table_by_pids,
+    select_random_subset,
+    truncate_data,
+    truncate_patient,
+    normalize_segments,
+    get_background_length_dd,
+)
+from corebehrt.functional.data_check import check_max_segment, log_features_in_sequence
+from corebehrt.functional.save import save_sequence_lengths, save_data, save_pids_splits
+
 from corebehrt.functional.filter import censor_data, filter_patients_by_age_at_last_event
-=======
-from corebehrt.functional.exclude import exclude_short_sequences, exclude_pids
-from corebehrt.functional.split import split_pids_into_train_val
-from corebehrt.functional.convert import convert_to_sequences
-from corebehrt.functional.load import load_predefined_pids
-from corebehrt.functional.utils import select_data_by_pids, select_random_subset
-
->>>>>>> f6c09a2d
+from corebehrt.functional.exclude import filter_patients_by_gender
+
 logger = logging.getLogger(__name__)  # Get the logger for this module
 
 PID_KEY = "PID"
@@ -62,28 +66,14 @@
 
     def prepare_mlm_dataset(self, val_ratio=0.2):
         """Load data, truncate, adapt features, create dataset"""
-
-        data = self._prepare_mlm_features()
-        if "predefined_splits" in self.cfg.paths:
-            train_data, val_data = load_and_select_splits(
-                self.cfg.paths.predefined_splits, data
-            )
-        else:
-            train_data, val_data = data.split(val_ratio)
-        self.saver.save_train_val_pids(train_data.pids, val_data.pids)
-
+        predefined_splits = self.cfg.paths.get("predefined_pids", False)
+        train_data, val_data = self._prepare_mlm_features(predefined_splits)
         train_dataset = MLMDataset(
             train_data.features, train_data.vocabulary, **self.cfg.data.dataset
         )
         val_dataset = MLMDataset(
             val_data.features, train_data.vocabulary, **self.cfg.data.dataset
         )
-
-<<<<<<< HEAD
-        train_dataset = MLMDataset(train_data.features, train_data.vocabulary, **self.cfg.data.dataset)
-        val_dataset = MLMDataset(val_data.features, train_data.vocabulary, **self.cfg.data.dataset)
-=======
->>>>>>> f6c09a2d
         return train_dataset, val_dataset
 
     def prepare_finetune_data(self) -> Data:
@@ -98,16 +88,11 @@
                 "features_finetune",
                 "*.csv",
             )
-<<<<<<< HEAD
         )  
-=======
-        )  # self.loader.load_tokenized_data(mode='pretrain')
->>>>>>> f6c09a2d
         vocab = torch.load(
             join(paths_cfg.data_path, paths_cfg.tokenized_dir, VOCABULARY_FILE)
         )
 
-<<<<<<< HEAD
         initial_pids = data['PID'].unique().compute().tolist()
         data = filter_table_by_exclude_pids(data, paths_cfg.get("filter_table_by_exclude_pids", None))
         
@@ -127,47 +112,11 @@
                 )
             else:
                 if "model_path" not in paths_cfg:
-=======
-        # Convert to sequences
-        features, pids = convert_to_sequences(data)
-        data = Data(features, pids, vocabulary=vocab, mode="finetune")
-
-        initial_pids = data.pids
-        if self.cfg.paths.get("exclude_pids", None) is not None:
-            logger.info(f"Pids to exclude: {self.cfg.paths.exclude_pids}")
-            exclude_pids = load_exclude_pids(self.cfg.paths)
-            data = Utilities.process_data(
-                data,
-                self.patient_filter.exclude_pids,
-                args_for_func={"exclude_pids": exclude_pids},
-            )
-
-        predefined_pids = "predefined_splits" in self.cfg.paths
-        if predefined_pids:
-            logger.warning("Using predefined splits. Ignoring test_split parameter")
-            logger.warning("Use original censoring time. Overwrite n_hours parameter.")
-            if not os.path.exists(self.cfg.paths.predefined_splits):
-                raise ValueError(
-                    f"Predefined splits folder {self.cfg.paths.predefined_splits} does not exist."
-                )
-            if os.path.exists(
-                join(self.cfg.paths.predefined_splits, "finetune_config.yaml")
-            ):
-                original_config = load_config(
-                    join(self.cfg.paths.predefined_splits, "finetune_config.yaml")
-                )
-            else:
-                if "model_path" not in self.cfg.paths:
->>>>>>> f6c09a2d
                     raise ValueError(
                         "Model path must be provided if no finetune_config in predefined splits folder."
                     )
                 original_config = load_config(
-<<<<<<< HEAD
                     join(paths_cfg.model_path, "finetune_config.yaml")
-=======
-                    join(self.cfg.paths.model_path, "finetune_config.yaml")
->>>>>>> f6c09a2d
                 )
             self.cfg.outcome.n_hours = original_config.outcome.n_hours
             logger.warning("Using predefined splits. Ignoring test_split parameter")
@@ -175,7 +124,6 @@
             outcomes = pd.read_csv(join(predefined_splits, "outcomes.csv"))
             exposures = pd.read_csv(join(predefined_splits, "censor_outcomes.csv"))
 
-<<<<<<< HEAD
         else:
             # 2. Optional: Select gender group
             data = filter_patients_by_gender(data, vocab, self.cfg.data.get('gender', None))
@@ -211,67 +159,6 @@
         data = exclude_short_sequences(
             data, data_cfg.get("min_len", 1), get_background_length_dd(data, vocab)
         )
-=======
-        if not predefined_pids:
-            # 2. Optional: Select gender group
-            if data_cfg.get("gender"):
-                data = Utilities.process_data(
-                    data, self.patient_filter.select_by_gender
-                )
-
-            # 4. Loading and processing outcomes
-            outcomes, censor_outcomes = self.loader.load_outcomes()
-            logger.info("Assigning outcomes to data")
-            data = Utilities.process_data(
-                data,
-                self._retrieve_and_assign_outcomes,
-                args_for_func={
-                    "outcomes": outcomes,
-                    "censor_outcomes": censor_outcomes,
-                },
-            )
-
-            # 5. Optional: select patients of interest
-            if data_cfg.get("select_censored"):
-                data = Utilities.process_data(data, self.patient_filter.select_censored)
-
-            # 6. Optional: Filter patients with outcome before censoring
-            if self.cfg.outcome.type != self.cfg.outcome.get("censor_type", None):
-                data = Utilities.process_data(
-                    data, self.patient_filter.filter_outcome_before_censor
-                )  # !Timeframe (earlier instance of outcome)
-
-            # 7. Optional: Filter code types
-            if data_cfg.get("code_types"):
-                data = Utilities.process_data(data, self.code_type_filter.filter)
-                data = Utilities.process_data(
-                    data, self.patient_filter.filter_by_min_sequence_length
-                )
-
-        # 8. Data censoring
-        data = Utilities.process_data(
-            data,
-            self.data_modifier.censor_data,
-            args_for_func={"n_hours": self.cfg.outcome.n_hours},
-        )
-        if not predefined_pids:
-            # 3. Optional: Select Patients By Age
-            if data_cfg.get("min_age") or data_cfg.get("max_age"):
-                data = Utilities.process_data(data, self.patient_filter.select_by_age)
-
-        # 9. Exclude patients with less than k concepts
-        data = Utilities.process_data(
-            data, self.patient_filter.filter_by_min_sequence_length
-        )
-
-        # 10. Optional: Patient selection
-        if data_cfg.get("num_patients") and not predefined_pids:
-            data = Utilities.process_data(
-                data,
-                self.patient_filter.select_random_subset,
-                args_for_func={"num_patients": data_cfg.num_patients},
-            )
->>>>>>> f6c09a2d
 
         # 7. Optional: Patient Subset Selection
         if not predefined_splits and data_cfg.get("num_patients"):
@@ -279,7 +166,6 @@
 
         # 8. Truncation
         logger.info(f"Truncating data to {data_cfg.truncation_len} tokens")
-<<<<<<< HEAD
         data = truncate_data(data, data_cfg.truncation_len, vocab, truncate_patient)
         
         features, pids = convert_to_sequences(data)
@@ -288,26 +174,10 @@
         data.add_outcomes(outcomes)
         data.add_index_dates(index_dates)
         data.check_lengths()
-=======
-        data = Utilities.process_data(
-            data,
-            self.data_modifier.truncate,
-            args_for_func={"truncation_len": data_cfg.truncation_len},
-        )
->>>>>>> f6c09a2d
 
         # 13. Normalize segments
         data = Utilities.process_data(data, self.data_modifier.normalize_segments)
 
-<<<<<<< HEAD
-=======
-        # 14. Optional: Remove any unwanted features
-        if "remove_features" in data_cfg:
-            for feature in data_cfg.remove_features:
-                logger.info(f"Removing {feature}")
-                data.features.pop(feature, None)
-
->>>>>>> f6c09a2d
         # Verify and save
         data.check_lengths()
         data = Utilities.process_data(data, self.saver.save_sequence_lengths)
@@ -319,7 +189,7 @@
         self._log_features(data)
         return data
 
-    def _prepare_mlm_features(self) -> Data:
+    def _prepare_mlm_features(self, predefined_splits, val_ratio=0.2) -> Data:
         """
         1. Load tokenized data
         2. Optional: Remove background tokens
@@ -346,21 +216,13 @@
         )
 
         # 2. Exclude pids
-<<<<<<< HEAD
-        data = filter_table_by_exclude_pids(data, paths_cfg.get("filter_table_by_exclude_pids", None))
-=======
-        data = exclude_pids(data, paths_cfg.get("exclude_pids", None))
->>>>>>> f6c09a2d
+        data = filter_table_by_exclude_pids(data, paths_cfg.get("exclude_pids", None))
 
         # 3. Select predefined pids, remove the rest
         predefined_pids = self.cfg.paths.get("predefined_pids", False)
         if predefined_pids:
             logger.warning("Using predefined splits. Ignoring test_split parameter")
-<<<<<<< HEAD
             data = filter_table_by_pids(data, load_predefined_pids(predefined_pids))
-=======
-            data = select_data_by_pids(data, load_predefined_pids(predefined_pids))
->>>>>>> f6c09a2d
 
         # 3. Exclude short sequences
         data = exclude_short_sequences(
@@ -371,41 +233,39 @@
         if not predefined_pids and data_cfg.get("num_patients"):
             data = select_random_subset(data, data_cfg.num_patients)
 
-<<<<<<< HEAD
         # 5. Truncation
         logger.info(f"Truncating data to {data_cfg.truncation_len} tokens")
         data = truncate_data(data, data_cfg.truncation_len, vocab, truncate_patient)
 
+        # 6. Normalize segments
+        data = normalize_segments(data)
+
+        # Check if max segment is larger than type_vocab_size
+        check_max_segment(data, model_cfg.type_vocab_size)
+
+        # Save
+        save_dir = join(self.cfg.paths.output_path, self.cfg.paths.run_name)
+        save_sequence_lengths(data, save_dir, desc="_pretrain")
+        save_data(data, vocab, save_dir, desc="_pretrain")
+
+        # Splitting data
+        if predefined_splits:
+            train_data, val_data = load_train_val_split(data, predefined_splits)
+        else:
+            train_data, val_data = split_pids_into_train_val(data, val_ratio)
+
+        # Save split
+        save_pids_splits(train_data, val_data, save_dir)
+
         # Convert to sequences
-        features, pids = convert_to_sequences(data)
-        data = Data(features, pids, vocabulary=vocab, mode="pretrain")
-=======
-        # Convert to sequences
-        features, pids = convert_to_sequences(data)
-        data = Data(features, pids, vocabulary=vocab, mode="pretrain")
-
-        # 5. Truncation
-        logger.info(f"Truncating data to {data_cfg.truncation_len} tokens")
-        data = Utilities.process_data(
-            data,
-            self.data_modifier.truncate,
-            args_for_func={"truncation_len": data_cfg.truncation_len},
-        )
->>>>>>> f6c09a2d
-
-        # 6. Normalize segments
-        data = Utilities.process_data(data, self.data_modifier.normalize_segments)
-
-        # Adjust max segment if needed
-        Utilities.check_and_adjust_max_segment(data, model_cfg)
-
-        # Verify and save
-        data.check_lengths()
-        data = Utilities.process_data(data, self.saver.save_sequence_lengths)
-
-        self.saver.save_data(data)
-        self._log_features(data)
-        return data
+        train_features, train_pids = convert_to_sequences(train_data)
+        train_data = Data(train_features, train_pids, vocabulary=vocab, mode="train")
+        val_features, val_pids = convert_to_sequences(val_data)
+        val_data = Data(val_features, val_pids, vocabulary=vocab, mode="val")
+
+        log_features_in_sequence(train_data)
+
+        return train_data, val_data
 
     def _retrieve_and_assign_outcomes(
         self, data: Data, outcomes: Dict, censor_outcomes: Dict
