import unittest
import pandas as pd
import dask.dataframe as dd
from corebehrt.functional.exclude import filter_table_by_exclude_pids, filter_patients_by_gender

<<<<<<< HEAD
class TestExcludeFunctions(unittest.TestCase):
=======
from corebehrt.classes.excluder import Excluder

import dask.dataframe as dd


class TestExcluder(unittest.TestCase):
>>>>>>> f6c09a2d
    def setUp(self):
        # Sample data for testing
        self.data = pd.DataFrame(
            {"PID": [1, 2, 3, 4, 5], "concept": [1, 2, 3, 2, 1]}
        )
        self.data_dd = dd.from_pandas(self.data, npartitions=1)

    def test_filter_table_by_exclude_pids_without_path(self):
        # Without a path, data should be returned as is
        filtered_data = filter_table_by_exclude_pids(self.data_dd, None)
        filtered_data_pd = filtered_data.compute()

        # Check that the data remains unchanged
        self.assertEqual(len(filtered_data_pd), len(self.data))

    def test_filter_patients_by_gender_with_matching_gender(self):
        # Sample vocabulary dictionary
        vocabulary = {
            "BG_GENDER_Male": 1,
            "BG_GENDER_Female": 2,
        }
        
        # Filtering by gender "Male"
        filtered_data = filter_patients_by_gender(self.data_dd, vocabulary, "Male")
        filtered_data_pd = filtered_data.compute()

        # Only PIDs with the gender token 10 ("Male") should be included
        self.assertTrue(set(filtered_data_pd["PID"]).issubset({1, 5}))
        self.assertEqual(len(filtered_data_pd), 2)

    def test_filter_patients_by_gender_with_no_matching_gender(self):
        # Sample vocabulary dictionary
        vocabulary = {
            "BG_GENDER_Male": 1,
            "BG_GENDER_Female": 2,
        }
        
        # Filtering by a gender not in the data
        filtered_data = filter_patients_by_gender(self.data_dd, vocabulary, "Other")
        filtered_data_pd = filtered_data.compute()

        # No PIDs should match the gender token 30 ("Other") in the sample data
        self.assertEqual(len(filtered_data_pd), 0)

<<<<<<< HEAD
    def test_filter_patients_by_gender_without_gender(self):
        # Without specifying gender, the data should be returned as is
        vocabulary = {
            "BG_GENDER_Male": 1,
            "BG_GENDER_Female": 2,
        }
=======
    def test_exclude_short_sequences_dd(self):
        df = pd.DataFrame(
            {
                "PID": [1, 1, 1, 1, 2, 2, 3],
                "concept": ["A", "B", "C", "D", "E", "F", "G"],
            }
        )
        ddf = dd.from_pandas(df, npartitions=1)

        result = self.excluder.exclude_short_sequences(ddf)
        self.assertEqual(len(result), 4)
        self.assertEqual(result.compute()["PID"].nunique(), 1)

    def test_normalize_segments(self):
        df = pd.DataFrame(
            {
                "PID": [1, 1, 1, 2, 2],
                "segment": ["a", "b", "c", "x", "y"],
                "age": [10, 10, -2, 130, 20],
            }
        )
        result = self.excluder.exclude_incorrect_events(df)
        self.assertEqual(len(result), 3)
        self.assertEqual(result["segment"].tolist(), [0, 1, 0])
>>>>>>> f6c09a2d

        filtered_data = filter_patients_by_gender(self.data_dd, vocabulary)
        filtered_data_pd = filtered_data.compute()

<<<<<<< HEAD
        # Check that the data remains unchanged
        self.assertEqual(len(filtered_data_pd), len(self.data))
=======
    def test_exclude_pids(self):
        df = pd.DataFrame(
            {
                "PID": [1, 1, 1, 2, 2, 3],
                "concept": ["A", "B", "C", "D", "E", "F"],
                "age": [-1, 50, 120, 30, 80, np.nan],
                "segment": [0, 1, 2, 0, 1, 0],
                "abspos": [-20, 20, 60, -200, 203, 204],
            }
        )

        ddf = dd.from_pandas(df, npartitions=1)
        exclude_path = "tests/data/prepped/pids/exclude_pids.pt"
        result = self.excluder.exclude_pids(ddf, exclude_path).compute()
        self.assertEqual(len(result), 3)
        self.assertEqual(result["PID"].nunique(), 2)

>>>>>>> f6c09a2d

if __name__ == "__main__":
    unittest.main()<|MERGE_RESOLUTION|>--- conflicted
+++ resolved
@@ -3,16 +3,7 @@
 import dask.dataframe as dd
 from corebehrt.functional.exclude import filter_table_by_exclude_pids, filter_patients_by_gender
 
-<<<<<<< HEAD
 class TestExcludeFunctions(unittest.TestCase):
-=======
-from corebehrt.classes.excluder import Excluder
-
-import dask.dataframe as dd
-
-
-class TestExcluder(unittest.TestCase):
->>>>>>> f6c09a2d
     def setUp(self):
         # Sample data for testing
         self.data = pd.DataFrame(
@@ -51,71 +42,22 @@
         }
         
         # Filtering by a gender not in the data
-        filtered_data = filter_patients_by_gender(self.data_dd, vocabulary, "Other")
-        filtered_data_pd = filtered_data.compute()
+        with self.assertRaises(ValueError):
+            filter_patients_by_gender(self.data_dd, vocabulary, "Other")
 
-        # No PIDs should match the gender token 30 ("Other") in the sample data
-        self.assertEqual(len(filtered_data_pd), 0)
 
-<<<<<<< HEAD
     def test_filter_patients_by_gender_without_gender(self):
         # Without specifying gender, the data should be returned as is
         vocabulary = {
             "BG_GENDER_Male": 1,
             "BG_GENDER_Female": 2,
         }
-=======
-    def test_exclude_short_sequences_dd(self):
-        df = pd.DataFrame(
-            {
-                "PID": [1, 1, 1, 1, 2, 2, 3],
-                "concept": ["A", "B", "C", "D", "E", "F", "G"],
-            }
-        )
-        ddf = dd.from_pandas(df, npartitions=1)
-
-        result = self.excluder.exclude_short_sequences(ddf)
-        self.assertEqual(len(result), 4)
-        self.assertEqual(result.compute()["PID"].nunique(), 1)
-
-    def test_normalize_segments(self):
-        df = pd.DataFrame(
-            {
-                "PID": [1, 1, 1, 2, 2],
-                "segment": ["a", "b", "c", "x", "y"],
-                "age": [10, 10, -2, 130, 20],
-            }
-        )
-        result = self.excluder.exclude_incorrect_events(df)
-        self.assertEqual(len(result), 3)
-        self.assertEqual(result["segment"].tolist(), [0, 1, 0])
->>>>>>> f6c09a2d
 
         filtered_data = filter_patients_by_gender(self.data_dd, vocabulary)
         filtered_data_pd = filtered_data.compute()
 
-<<<<<<< HEAD
         # Check that the data remains unchanged
         self.assertEqual(len(filtered_data_pd), len(self.data))
-=======
-    def test_exclude_pids(self):
-        df = pd.DataFrame(
-            {
-                "PID": [1, 1, 1, 2, 2, 3],
-                "concept": ["A", "B", "C", "D", "E", "F"],
-                "age": [-1, 50, 120, 30, 80, np.nan],
-                "segment": [0, 1, 2, 0, 1, 0],
-                "abspos": [-20, 20, 60, -200, 203, 204],
-            }
-        )
-
-        ddf = dd.from_pandas(df, npartitions=1)
-        exclude_path = "tests/data/prepped/pids/exclude_pids.pt"
-        result = self.excluder.exclude_pids(ddf, exclude_path).compute()
-        self.assertEqual(len(result), 3)
-        self.assertEqual(result["PID"].nunique(), 2)
-
->>>>>>> f6c09a2d
 
 if __name__ == "__main__":
     unittest.main()